--- conflicted
+++ resolved
@@ -491,10 +491,7 @@
             "recursive": "true",
             "check": "true",
             "diff": "true",
-<<<<<<< HEAD
             "exclude": '["src/", "tests/"]',
-=======
-            "exclude": '["src/", "tests/"]'
         }
 
     @pytest.mark.unit
@@ -598,5 +595,4 @@
             "check": "true",
             "diff": "true",
             "non-cap": '["qBittorrent", "iPad", "iOS", "eBay"]'
->>>>>>> 86b4ea68
         }