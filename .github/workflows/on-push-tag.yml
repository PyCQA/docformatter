# This workflow runs when a version tag is pushed.
#
# - Get new tag.
# - If release tag:
#   - Get next semantic version.
#   - Close old milestones.
#   - Create new minor version milestone.
#   - Create new major version milestone.
name: Version Tag Workflow

on:
  push:
    tags:
      - 'v*'

jobs:
  manage_milestones:
    name: Manage Milestones
    runs-on: ubuntu-latest
    steps:
      - name: Checkout repository
        uses: actions/checkout@v3
        with:
          fetch-depth: 0
          ref: master

      - name: Get new tag
        id: newversion
        run: |
          tag=${GITHUB_REF/refs\/tags\//}
<<<<<<< HEAD
          version=$(echo $tag | sed 's/.rc[0-9]*//')
=======
          version=$(echo $tag | sed 's/-rc[0-9]*//')
>>>>>>> 863d3439
          if [[ $tag != *"-rc"* ]]; then
            echo "do_milestones=1" >> $GITHUB_ENV
            echo "tag=$(echo $tag)" >> $GITHUB_OUTPUT
            echo "version=$(echo $version)" >> $GITHUB_OUTPUT
          fi
          echo "New tag is: $tag"
          echo "New version is: $version"
          echo "GitHub ref: ${{ github.ref }}"

      - name: Get next semantic version
        id: nextversion
        if: ${{ env.do_milestones == 1 }}
        uses: WyriHaximus/github-action-next-semvers@v1.2.1
        with:
          version: ${{ steps.newversion.outputs.version }}

      - name: Close old milestone
        if: ${{ env.do_milestones == 1 }}
        uses: WyriHaximus/github-action-close-milestone@master
        with:
          number: ${{ steps.newversion.outputs.version }}

      - name: Create new minor release milestone
        if: ${{ env.do_milestones == 1 }}
        uses: WyriHaximus/github-action-create-milestone@v1.2.0
        with:
          title: "${{ steps.nextversion.outputs.v_minor }}"
        env:
          GITHUB_TOKEN: ${{ secrets.GITHUB_TOKEN }}

      - name: Create new major release milestone
        if: ${{ env.do_milestones == 1 }}
        uses: WyriHaximus/github-action-create-milestone@v1.2.0
        with:
          title: "${{ steps.nextversion.outputs.v_major }}"
        env:
          GITHUB_TOKEN: ${{ secrets.GITHUB_TOKEN }}<|MERGE_RESOLUTION|>--- conflicted
+++ resolved
@@ -28,11 +28,7 @@
         id: newversion
         run: |
           tag=${GITHUB_REF/refs\/tags\//}
-<<<<<<< HEAD
-          version=$(echo $tag | sed 's/.rc[0-9]*//')
-=======
           version=$(echo $tag | sed 's/-rc[0-9]*//')
->>>>>>> 863d3439
           if [[ $tag != *"-rc"* ]]; then
             echo "do_milestones=1" >> $GITHUB_ENV
             echo "tag=$(echo $tag)" >> $GITHUB_OUTPUT
