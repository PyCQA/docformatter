--- conflicted
+++ resolved
@@ -1,13 +1,3 @@
-<<<<<<< HEAD
-=======
-# Find the executable in the venv (hopefully).
-BLACK			= $(shell which black)
-DOCFORMATTER	= $(shell which docformatter)
-ISORT       	= $(shell which isort)
-
-TESTFILE		= tests/
-TESTOPTS		= -s -x -c ./pyproject.toml --cache-clear
->>>>>>> 969cca75
 
 check:
 	pycodestyle docformatter.py setup.py
