--- conflicted
+++ resolved
@@ -362,7 +362,6 @@
 def foo():
     u"""Hello foo."""
 ''',
-<<<<<<< HEAD
             docformatter.format_code(
                 """\
 def foo():
@@ -379,24 +378,6 @@
             docformatter.format_code(
                 """\
 def foo():
-=======
-            docformatter.format_code(
-                """\
-def foo():
-    u'''
-    Hello foo.
-    '''
-"""))
-
-        self.assertEqual(
-            '''\
-def foo():
-    U"""Hello foo."""
-''',
-            docformatter.format_code(
-                """\
-def foo():
->>>>>>> 6f4ffae0
     U'''
     Hello foo.
     '''
@@ -638,15 +619,9 @@
     This is a docstring.\r
     """\r
 ''',
-<<<<<<< HEAD
-            docformatter.format_code(input))
-
-    def test__format_code_additional_empty_line_before_doc(self):
-=======
             docformatter.format_code(goes_in))
 
     def test_format_code_additional_empty_line_before_doc(self):
->>>>>>> 6f4ffae0
         args = {'summary_wrap_length': 79,
                 'description_wrap_length': 72,
                 'pre_summary_newline': False,
@@ -657,18 +632,7 @@
         self.assertEqual('\n\n\ndef my_func():\n"""Summary of my function."""\npass',
                          docformatter._format_code('\n\n\ndef my_func():\n\n"""Summary of my function."""\npass', args))
 
-<<<<<<< HEAD
-=======
     def test_format_code_extra_newline_following_comment(self):
-        args = {'summary_wrap_length': 79,
-                'description_wrap_length': 72,
-                'pre_summary_newline': False,
-                'pre_summary_space': False,
-                'make_summary_multi_line': False,
-                'post_description_blank': False,
-                'force_wrap': False,
-                'line_range': None}
-
         docstring = ('''\
 def crash_rocket(location):    # pragma: no cover
 
@@ -700,7 +664,6 @@
         self.assertEqual(docstring,
                          docformatter._format_code(docstring, args))
 
->>>>>>> 6f4ffae0
     def test_exclude(self):
         sources = {"/root"}
         patch_data = [
