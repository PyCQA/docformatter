#!/usr/bin/env python

"""Test suite for docformatter."""

from __future__ import (absolute_import,
                        division,
                        print_function,
                        unicode_literals)

import contextlib
import io
import os
import random
import shutil
import string
import subprocess
import sys
import tempfile
import unittest

if sys.version_info >= (3, 3):
    from unittest.mock import patch
else:
    from mock import patch

import docformatter


ROOT_DIRECTORY = os.path.abspath(os.path.dirname(__file__))


if (
    'DOCFORMATTER_COVERAGE' in os.environ and
    int(os.environ['DOCFORMATTER_COVERAGE'])
):
    DOCFORMATTER_COMMAND = ['coverage', 'run', '--branch', '--parallel',
                            '--omit=*/site-packages/*',
                            os.path.join(ROOT_DIRECTORY, 'docformatter.py')]
else:
    # We need to specify the executable to make sure the correct Python
    # interpreter gets used.
    DOCFORMATTER_COMMAND = [sys.executable,
                            os.path.join(
                                ROOT_DIRECTORY,
                                'docformatter.py')]  # pragma: no cover


class TestUnits(unittest.TestCase):

    def test_format_docstring(self):
        self.assertEqual('"""Hello."""',
                         docformatter.format_docstring('    ', '''
"""

Hello.
"""
'''.strip()))

    def test_format_docstring_with_summary_that_ends_in_quote(self):
        self.assertEqual('''""""Hello"."""''',
                         docformatter.format_docstring('    ', '''
"""

"Hello"
"""
'''.strip()))

    def test_format_docstring_with_bad_indentation(self):
        self.assertEqual('''"""Hello.

    This should be indented but it is not. The
    next line should be indented too. And
    this too.
    """''',
                         docformatter.format_docstring('    ', '''
"""Hello.

 This should be indented but it is not. The
 next line should be indented too. And
 this too.
    """
'''.strip()))

    def test_format_docstring_with_too_much_indentation(self):
        self.assertEqual('''"""Hello.

    This should be dedented.

    1. This too.
    2. And this.
    3. And this.
    """''',
                         docformatter.format_docstring('    ', '''
"""Hello.

        This should be dedented.

        1. This too.
        2. And this.
        3. And this.

    """
'''.strip()))

    def test_format_docstring_with_description_wrapping(self):
        self.assertEqual('''"""Hello.

    This should be indented but it is not. The next line should be
    indented too. But this is okay.
    """''',
                         docformatter.format_docstring('    ', '''
"""Hello.

    This should be indented but it is not. The
    next line should be indented too. But
    this is okay.

    """
'''.strip(), description_wrap_length=72))

    def test_format_docstring_should_ignore_doctests(self):
        docstring = '''"""Hello.

    >>> 4
    4
    """'''
        self.assertEqual(
            docstring,
            docformatter.format_docstring('    ',
                                          docstring,
                                          description_wrap_length=72))

    def test_format_docstring_should_ignore_doctests_in_summary(self):
        docstring = '''"""
    >>> 4
    4

    """'''
        self.assertEqual(
            docstring,
            docformatter.format_docstring('    ',
                                          docstring,
                                          description_wrap_length=72))

    def test_format_docstring_should_maintain_indentation_of_doctest(self):
        self.assertEqual(
            '''"""Foo bar bing bang.

        >>> tests = DocTestFinder().find(_TestClass)
        >>> runner = DocTestRunner(verbose=False)
        >>> tests.sort(key = lambda test: test.name)
    """''',
            docformatter.format_docstring(
                '    ',
                docstring='''"""Foo bar bing bang.

        >>> tests = DocTestFinder().find(_TestClass)
        >>> runner = DocTestRunner(verbose=False)
        >>> tests.sort(key = lambda test: test.name)

    """''',
                description_wrap_length=72))

    def test_format_docstring_should_ignore_numbered_lists(self):
        docstring = '''"""Hello.

    1. This should be indented but it is not. The
    next line should be indented too. But
    this is okay.
    """'''
        self.assertEqual(
            docstring,
            docformatter.format_docstring('    ',
                                          docstring,
                                          description_wrap_length=72))

    def test_format_docstring_should_ignore_parameter_lists(self):
        docstring = '''"""Hello.

    foo - This is a foo. This is a foo. This is a foo. This is a foo. This is.
    bar - This is a bar. This is a bar. This is a bar. This is a bar. This is.
    """'''
        self.assertEqual(
            docstring,
            docformatter.format_docstring('    ',
                                          docstring,
                                          description_wrap_length=72))

    def test_format_docstring_should_ignore__colon_parameter_lists(self):
        docstring = '''"""Hello.

    foo: This is a foo. This is a foo. This is a foo. This is a foo. This is.
    bar: This is a bar. This is a bar. This is a bar. This is a bar. This is.
    """'''
        self.assertEqual(
            docstring,
            docformatter.format_docstring('    ',
                                          docstring,
                                          description_wrap_length=72))

    def test_format_docstring_should_ignore_multi_paragraph(self):
        docstring = '''"""Hello.

    This should be indented but it is not. The
    next line should be indented too. But
    this is okay.

    This should be indented but it is not. The
    next line should be indented too. But
    this is okay.
    """'''
        self.assertEqual(
            docstring,
            docformatter.format_docstring('    ',
                                          docstring,
                                          description_wrap_length=72))

    def test_format_docstring_with_trailing_whitespace(self):
        self.assertEqual('''"""Hello.

    This should be not have trailing whitespace. The
    next line should not have trailing whitespace either.
    """''',
                         docformatter.format_docstring('    ', '''
"""Hello.\t
\t
    This should be not have trailing whitespace. The\t\t\t
    next line should not have trailing whitespace either.\t
\t
    """
'''.strip()))

    def test_format_docstring_with_no_post_description_blank(self):
        self.assertEqual('''"""Hello.

    Description.
    """''',
                         docformatter.format_docstring('    ', '''
"""

Hello.

    Description.


    """
'''.strip(), post_description_blank=False))

    def test_format_docstring_with_pre_summary_newline(self):
        self.assertEqual('''"""
    Hello.

    Description.
    """''',
                         docformatter.format_docstring('    ', '''
"""

Hello.

    Description.


    """
'''.strip(), pre_summary_newline=True))

    def test_format_docstring_with_empty_docstring(self):
        self.assertEqual('""""""',
                         docformatter.format_docstring('    ', '""""""'))

    def test_format_docstring_with_no_period(self):
        self.assertEqual('"""Hello."""',
                         docformatter.format_docstring('    ', '''
"""

Hello
"""
'''.strip()))

    def test_format_docstring_with_single_quotes(self):
        self.assertEqual('"""Hello."""',
                         docformatter.format_docstring('    ', """
'''

Hello.
'''
""".strip()))

    def test_format_docstring_with_single_quotes_multi_line(self):
        self.assertEqual('''
    """Return x factorial.

    This uses math.factorial.
    """
'''.strip(),
            docformatter.format_docstring('    ', """
    '''
    Return x factorial.

    This uses math.factorial.
    '''
""".strip()))

    def test_format_docstring_with_wrap(self):
        # This function uses `random` so make sure each run of this test is
        # repeatable.
        random.seed(0)

        min_line_length = 50
        for max_length in range(min_line_length, 100):
            for num_indents in range(20):
                indentation = ' ' * num_indents
                formatted_text = indentation + docformatter.format_docstring(
                    indentation=indentation,
                    docstring=generate_random_docstring(
                        max_word_length=min_line_length // 2),
                    summary_wrap_length=max_length)

                for line in formatted_text.split('\n'):
                    # It is not the formatter's fault if a word is too long to
                    # wrap.
                    if len(line.split()) > 1:
                        self.assertLessEqual(len(line), max_length)

    def test_format_docstring_with_weird_indentation_and_punctuation(self):
        self.assertEqual('''
    """Creates and returns four was awakens to was created tracked ammonites
    was the fifty, arithmetical four was pyrotechnic to pyrotechnic physicists.

    `four' falsified x falsified ammonites
    to awakens to. `created' to ancestor was four to x dynamo to was
    four ancestor to physicists().
    """
'''.strip(),
            docformatter.format_docstring('    ', '''
    """Creates and returns four was awakens to was created tracked
       ammonites was the fifty, arithmetical four was pyrotechnic to
       pyrotechnic physicists. `four' falsified x falsified ammonites
       to awakens to. `created' to ancestor was four to x dynamo to was
       four ancestor to physicists().
    """
'''.strip(), summary_wrap_length=79))

    def test_format_docstring_should_leave_list_alone(self):
        docstring = '''"""
    one
    two
    three
    four
    five
    six
    seven
    eight
    nine
    ten
    eleven
    """'''
        self.assertEqual(
            docstring,
            docformatter.format_docstring('    ', docstring))

    def test_format_docstring_should_underlined_summaries_alone(self):
        docstring = '''"""
    Foo bar
    -------

    This is more.

    """'''
        self.assertEqual(
            docstring,
            docformatter.format_docstring('    ', docstring))

    def test_format_code(self):
        self.assertEqual(
            '''\
def foo():
    """Hello foo."""
''',
            docformatter.format_code(
                '''\
def foo():
    """
    Hello foo.
    """
'''))

    def test_format_code_range_miss(self):
        self.assertEqual('''\
def f(x):
    """  This is a docstring. That should be on more lines"""
    pass
def g(x):
    """  Badly indented docstring"""
    pass''',
                         docformatter.format_code('''\
def f(x):
    """  This is a docstring. That should be on more lines"""
    pass
def g(x):
    """  Badly indented docstring"""
    pass''', line_range=[1, 1]))

    def test_format_code_range_hit(self):
        self.assertEqual('''\
def f(x):
    """This is a docstring.

    That should be on more lines
    """
    pass
def g(x):
    """  Badly indented docstring"""
    pass''',
                         docformatter.format_code('''\
def f(x):
    """  This is a docstring. That should be on more lines"""
    pass
def g(x):
    """  Badly indented docstring"""
    pass''', line_range=[1, 2]))

    def test_format_code_docstring_length(self):
        self.assertEqual('''\
def f(x):
    """This is a docstring.


    That should be on less lines
    """
    pass
def g(x):
    """Badly indented docstring."""
    pass''',
                         docformatter.format_code('''\
def f(x):
    """This is a docstring.


    That should be on less lines
    """
    pass
def g(x):
    """  Badly indented docstring"""
    pass''', length_range=[1, 1]))

    def test_format_code_with_module_docstring(self):
        self.assertEqual(
            '''\
#!/usr/env/bin python
"""This is a module docstring.

1. One
2. Two
"""

"""But
this
is
not."""
''',
            docformatter.format_code(
                '''\
#!/usr/env/bin python
"""This is
a module
docstring.

1. One
2. Two
"""

"""But
this
is
not."""
'''))

    def test_format_code_should_ignore_non_docstring(self):
        source = '''\
x = """This
is
not."""
'''
        self.assertEqual(
            source,
            docformatter.format_code(source))

    def test_format_code_with_empty_string(self):
        self.assertEqual(
            '',
            docformatter.format_code(''))

    def test_format_code_with_tabs(self):
        self.assertEqual(
            '''\
def foo():
\t"""Hello foo."""
\tif True:
\t\tx = 1
''',
            docformatter.format_code(
                '''\
def foo():
\t"""
\tHello foo.
\t"""
\tif True:
\t\tx = 1
'''))

    def test_format_code_with_mixed_tabs(self):
        self.assertEqual(
            '''\
def foo():
\t"""Hello foo."""
\tif True:
\t    x = 1
''',
            docformatter.format_code(
                '''\
def foo():
\t"""
\tHello foo.
\t"""
\tif True:
\t    x = 1
'''))

    def test_format_code_with_escaped_newlines(self):
        self.assertEqual(
            r'''def foo():
    """Hello foo."""
    x = \
            1
''',
            docformatter.format_code(
                r'''def foo():
    """
    Hello foo.
    """
    x = \
            1
'''))

    def test_format_code_with_comments(self):
        self.assertEqual(
            r'''
def foo():
    """Hello foo."""
    # My comment
    # My comment with escape \
    123
'''.lstrip(),
            docformatter.format_code(
                r'''
def foo():
    """
    Hello foo.
    """
    # My comment
    # My comment with escape \
    123
'''.lstrip()))

    def test_format_code_with_escaped_newline_in_inline_comment(self):
        self.assertEqual(
            r'''
def foo():
    """Hello foo."""
    def test_method_no_chr_92(): the501(92) # \
'''.lstrip(),
            docformatter.format_code(
                r'''
def foo():
    """
    Hello foo.
    """
    def test_method_no_chr_92(): the501(92) # \
'''.lstrip()))

    def test_format_code_skip_complex(self):
        """We do not handle r/u/b prefixed strings."""
        self.assertEqual(
            '''\
def foo():
    r"""
    Hello foo.
    """
''',
            docformatter.format_code(
                '''\
def foo():
    r"""
    Hello foo.
    """
'''))

    def test_format_code_skip_complex_single(self):
        """We do not handle r/u/b prefixed strings."""
        self.assertEqual(
            """\
def foo():
    r'''
    Hello foo.
    '''
""",
            docformatter.format_code(
                """\
def foo():
    r'''
    Hello foo.
    '''
"""))

    def test_format_code_skip_nested(self):
        code = """\
def foo():
    '''Hello foo. \"\"\"abc\"\"\"
    '''
"""
        self.assertEqual(code, docformatter.format_code(code))

    def test_format_code_with_multiple_sentences(self):
        self.assertEqual(
            '''\
def foo():
    """Hello foo.

    This is a docstring.
    """
''',
            docformatter.format_code(
                '''\
def foo():
    """
    Hello foo.
    This is a docstring.
    """
'''))

    def test_format_code_with_multiple_sentences_same_line(self):
        self.assertEqual(
            '''\
def foo():
    """Hello foo.

    This is a docstring.
    """
''',
            docformatter.format_code(
                '''\
def foo():
    """
    Hello foo. This is a docstring.
    """
'''))

    def test_format_code_with_multiple_sentences_multi_line_summary(self):
        self.assertEqual(
            '''\
def foo():
    """Hello foo.

    This is a docstring.
    """
''',
            docformatter.format_code(
                '''\
def foo():
    """
    Hello
    foo. This is a docstring.
    """
'''))

    def test_format_code_with_empty_lines(self):
        self.assertEqual(
            '''\
def foo():
    """Hello foo and this is a docstring.

    More stuff.
    """
''',
            docformatter.format_code(
                '''\
def foo():
    """
    Hello
    foo and this is a docstring.

    More stuff.
    """
'''))

    def test_format_code_with_trailing_whitespace(self):
        self.assertEqual(
            '''\
def foo():
    """Hello foo and this is a docstring.

    More stuff.
    """
''',
            docformatter.format_code(
                ('''\
def foo():
    """
    Hello
    foo and this is a docstring.\t

    More stuff.\t
    """
''')))

    def test_format_code_with_parameters_list(self):
        self.assertEqual(
            '''\
def foo():
    """Test.

    one - first
    two - second
    """
''',
            docformatter.format_code(
                ('''\
def foo():
    """Test
    one - first
    two - second
    """
''')))

    def test_ignore_code_with_single_quote(self):
        """Single single quote on first line of code should remain untouched.

        See requirement 1, always use triple double quotes.
        See issue #66 for example of docformatter breaking code when encountering
        single quote.
        """
        self.assertEqual(
                '''\
def foo():
    'Just a regular string'
''',
            docformatter.format_code(
                '''\
def foo():
    'Just a regular string'
'''))

    def test_ignore_code_with_double_quote(self):
        """Single double quotes on first line of code should remain untouched.

        See requirement 1, always use triple double quotes.
        See issue #66 for example of docformatter breaking code when encountering
        single quote.
        """
        self.assertEqual(
                '''\
def foo():
    "Just a regular string"
''',
            docformatter.format_code(
                '''\
def foo():
    "Just a regular string"
'''))

    def test_format_code_with_should_skip_nested_triple_quotes(self):
        line = '''\
def foo():
    'Just a """foo""" string'
'''
        self.assertEqual(line, docformatter.format_code(line))

    def test_format_code_with_assignment_on_first_line(self):
        self.assertEqual(
            '''\
def foo():
    x = """Just a regular string. Alpha."""
''',
            docformatter.format_code(
                '''\
def foo():
    x = """Just a regular string. Alpha."""
'''))

    def test_format_code_with_regular_strings_too(self):
        self.assertEqual(
            '''\
def foo():
    """Hello foo and this is a docstring.

    More stuff.
    """
    x = """My non-docstring
    This should not touched."""

    """More stuff
    that should not be
    touched\t"""
''',
            docformatter.format_code(
                '''\
def foo():
    """
    Hello
    foo and this is a docstring.

    More stuff.
    """
    x = """My non-docstring
    This should not touched."""

    """More stuff
    that should not be
    touched\t"""
'''))

    def test_format_code_with_syntax_error(self):
        self.assertEqual('"""\n',
                         docformatter.format_code('"""\n'))

    def test_format_code_with_syntax_error_case_slash_r(self):
        self.assertEqual('"""\r',
                         docformatter.format_code('"""\r'))

    def test_format_code_with_syntax_error_case_slash_r_slash_n(self):
        self.assertEqual('"""\r\n',
                         docformatter.format_code('"""\r\n'))

    def test_format_code_dominant_line_ending_style_preserved(self):
        input = '''\
def foo():\r
    """\r
    Hello\r
    foo. This is a docstring.\r
    """\r
'''
        self.assertEqual(docformatter.CRLF, docformatter.find_newline(input.splitlines(True)))
        self.assertEqual(
            '''\
def foo():\r
    """Hello foo.\r
\r
    This is a docstring.\r
    """\r
''',
            docformatter.format_code(input))

    def test_unwrap_summary(self):
        self.assertEqual(
            'This is a sentence.',
            docformatter.unwrap_summary('This \n\t is\na sentence.'))

    def test_force_wrap(self):
        self.assertEqual(('''\
"""num_iterations is the number of updates -
    instead of a better definition of
    convergence."""\
'''),
                         docformatter.format_docstring('    ', '''\
"""
num_iterations is the number of updates - instead of a better definition of convergence.
"""\
''', description_wrap_length=50, summary_wrap_length=50, force_wrap=True))

    def test_format_docstring_make_summary_multi_line(self):
        self.assertEqual(('''\
"""
    This one-line docstring will be multi-line.
    """\
'''),
                         docformatter.format_docstring('    ', '''\
"""This one-line docstring will be multi-line"""\
''', make_summary_multi_line=True))

<<<<<<< HEAD
=======
    def test_exclude(self):
        sources = {"/root"}
        patch_data = [
            ("/root", ['folder_one', 'folder_two'], []),
            ("/root/folder_one", ['folder_three'], ["one.py"]),
            ("/root/folder_one/folder_three", [], ["three.py"]),
            ("/root/folder_two", [], ["two.py"]),
        ]
        with patch("os.walk", return_value=patch_data), patch("os.path.isdir", return_value=True):
            test_exclude_one = list(docformatter.find_py_files(sources, True, ["folder_one"]))
            self.assertEqual(test_exclude_one, ['/root/folder_two/two.py'])
            test_exclude_two = list(docformatter.find_py_files(sources, True, ["folder_two"]))
            self.assertEqual(test_exclude_two, ['/root/folder_one/one.py', '/root/folder_one/folder_three/three.py'])
            test_exclude_three = list(docformatter.find_py_files(sources, True, ["folder_three"]))
            self.assertEqual(test_exclude_three, ['/root/folder_one/one.py', '/root/folder_two/two.py'])
            test_exclude_py = list(docformatter.find_py_files(sources, True, ".py"))
            self.assertFalse(test_exclude_py)
            test_exclude_two_and_three = list(docformatter.find_py_files(sources, True, ["folder_two", "folder_three"]))
            self.assertEqual(test_exclude_two_and_three, ['/root/folder_one/one.py'])
            test_exclude_files = list(docformatter.find_py_files(sources, True, ["one.py", "two.py"]))
            self.assertEqual(test_exclude_files, ['/root/folder_one/folder_three/three.py'])

    def test_exclude_nothing(self):
        sources = {"/root"}
        patch_data = [
            ("/root", ['folder_one', 'folder_two'], []),
            ("/root/folder_one", ['folder_three'], ["one.py"]),
            ("/root/folder_one/folder_three", [], ["three.py"]),
            ("/root/folder_two", [], ["two.py"]),
        ]
        with patch("os.walk", return_value=patch_data), patch("os.path.isdir", return_value=True):
            test_exclude_nothing = list(docformatter.find_py_files(sources, True, []))
            self.assertEqual(test_exclude_nothing, ['/root/folder_one/one.py', '/root/folder_one/folder_three/three.py',
                                                    '/root/folder_two/two.py'])
            test_exclude_nothing = list(docformatter.find_py_files(sources, True))
            self.assertEqual(test_exclude_nothing, ['/root/folder_one/one.py', '/root/folder_one/folder_three/three.py',
                                                    '/root/folder_two/two.py'])

    def test_read_config_file(self):
        self.assertEqual(docformatter.find_config_file(['--config',
                                                        './tests/_data/pyproject.toml']),
                     {'recursive': 'True', 'wrap-summaries': '82'})

    def test_missing_config_file(self):
        self.assertEqual(docformatter.find_config_file(['--config',
                                                        '../pyproject.toml']),
                         {})

    def test_unsupported_config_file(self):
        self.assertEqual(docformatter.find_config_file(['--config', 'tox.ini']),
                         {})

>>>>>>> 63bb1afb
class TestSystem(unittest.TestCase):

    def test_diff(self):
        with temporary_file('''\
def foo():
    """
    Hello world
    """
''') as filename:
            output_file = io.StringIO()
            docformatter._main(argv=['my_fake_program', filename],
                               standard_out=output_file,
                               standard_error=None,
                               standard_in=None)
            self.assertEqual('''\
@@ -1,4 +1,2 @@
 def foo():
-    """
-    Hello world
-    """
+    """Hello world."""
''', '\n'.join(output_file.getvalue().split('\n')[2:]))

    def test_diff_with_nonexistent_file(self):
        output_file = io.StringIO()
        docformatter._main(argv=['my_fake_program', 'nonexistent_file'],
                           standard_out=output_file,
                           standard_error=output_file,
                           standard_in=None)
        self.assertIn('no such file', output_file.getvalue().lower())

    def test_in_place(self):
        with temporary_file('''\
def foo():
    """
    Hello world
    """
''') as filename:
            output_file = io.StringIO()
            docformatter._main(
                argv=['my_fake_program', '--in-place', filename],
                standard_out=output_file,
                standard_error=None,
                standard_in=None)
            with open(filename) as f:
                self.assertEqual('''\
def foo():
    """Hello world."""
''', f.read())

    def test_ignore_hidden_directories(self):
        with temporary_directory() as directory:
            with temporary_directory(prefix='.',
                                     directory=directory) as inner_directory:

                with temporary_file('''\
def foo():
    """
    Hello world
    """
''', directory=inner_directory):

                    output_file = io.StringIO()
                    docformatter._main(argv=['my_fake_program', '--recursive',
                                             directory],
                                       standard_out=output_file,
                                       standard_error=None,
                                       standard_in=None)
                    self.assertEqual(
                        '',
                        output_file.getvalue().strip())

    def test_end_to_end(self):
        with temporary_file('''\
def foo():
    """
    Hello world 
    """
''') as filename:
            process = run_docformatter([filename])
            self.assertEqual('''\
@@ -1,4 +1,2 @@
 def foo():
-    """
-    Hello world 
-    """
+    """Hello world."""
''', '\n'.join(process.communicate()[0].decode().replace("\r", "").split('\n')[2:]))

    def test_end_to_end_with_wrapping(self):
        with temporary_file('''\
def foo():
    """
    Hello world this is a summary that will get wrapped
    """
''') as filename:
            process = run_docformatter(['--wrap-summaries=40',
                                        filename])
            self.assertEqual('''\
@@ -1,4 +1,3 @@
 def foo():
-    """
-    Hello world this is a summary that will get wrapped
-    """
+    """Hello world this is a summary
+    that will get wrapped."""
''', '\n'.join(process.communicate()[0].decode().replace("\r", "").split('\n')[2:]))

    def test_end_to_end_with_no_wrapping(self):
        with temporary_file('''\
def foo():
    """Hello world is a long sentence that will not be wrapped because I turned wrapping off.

    Hello world is a long sentence that will not be wrapped because I turned wrapping off.
    """
''') as filename:
            process = run_docformatter(['--wrap-summaries=0',
                                        '--wrap-description=0',
                                        filename])
            self.assertEqual(
                '',
                '\n'.join(process.communicate()[0].decode().replace("\r", "").split('\n')[2:]))

    def test_end_to_end_with_no_wrapping_2(self):
        with temporary_file('''\
def foo():
    """Hello world is a long sentence that will not
    be wrapped because I turned wrapping off.

    Hello world is a long sentence that will not
    be wrapped because I turned wrapping off.
    """
''') as filename:
            process = run_docformatter(['--wrap-summaries=0',
                                        '--wrap-description=0',
                                        filename])
            self.assertEqual(
                '',
                '\n'.join(process.communicate()[0].decode().replace("\r", "").split('\n')[2:]))

    def test_end_to_end_no_wrapping_period(self):
        with temporary_file('''\
def foo():
    """Wrapping is off, but it will still add
    the trailing period  """
''') as filename:
            process = run_docformatter(['--wrap-summaries=0',
                                        filename])
            self.assertEqual('''\
@@ -1,3 +1,3 @@
 def foo():
     """Wrapping is off, but it will still add
-    the trailing period  """
+    the trailing period."""
''', '\n'.join(process.communicate()[0].decode().replace("\r", "").split('\n')[2:]))


    def test_end_to_end_all_options(self):
        with temporary_file('''\
def foo():
    """Hello world is a long sentence that will be wrapped at 40 characters because I'm using that option
    - My list item
    - My list item


    """
''') as filename:
            process = run_docformatter(['--wrap-summaries=40',
                                        '--wrap-summaries=40',
                                        '--pre-summary-newline',
                                        '--blank',
                                        filename])
            self.assertEqual('''\
@@ -1,7 +1,10 @@
 def foo():
-    """Hello world is a long sentence that will be wrapped at 40 characters because I'm using that option
+    """
+    Hello world is a long sentence that
+    will be wrapped at 40 characters
+    because I'm using that option.
+
     - My list item
     - My list item
 
-
     """
''', '\n'.join(process.communicate()[0].decode().replace("\r", "").split('\n')[2:]))

    def test_invalid_range(self):
        process = run_docformatter(['--range', '0', '1', os.devnull])
        self.assertIn('must be positive',
                      process.communicate()[1].decode())

        process = run_docformatter(['--range', '3', '1', os.devnull])
        self.assertIn('should be less than',
                      process.communicate()[1].decode())

    def test_no_arguments(self):
        process = run_docformatter([])
        self.assertIn('arguments',
                      process.communicate()[1].decode())

    def test_standard_in(self):
        process = run_docformatter(['-'])

        result = process.communicate('''\
"""
Hello world"""
'''.encode())[0].decode().replace("\r", "")

        self.assertEqual(0, process.returncode)

        self.assertEqual(
            '''"""Hello world."""\n''',
            result)

    def test_standard_in_with_invalid_options(self):
        process = run_docformatter(['foo.py', '-'])
        self.assertIn('cannot mix',
                      process.communicate()[1].decode())

        process = run_docformatter(['--in-place', '-'])
        self.assertIn('cannot be used',
                      process.communicate()[1].decode())

        process = run_docformatter(['--recursive', '-'])
        self.assertIn('cannot be used',
                      process.communicate()[1].decode())

    def test_io_error_exit_code(self):
        stderr = io.StringIO()
        ret_code = docformatter._main(
            argv=['my_fake_program', 'this_file_should_not_exist_please'],
            standard_out=None, standard_error=stderr, standard_in=None)
        self.assertEqual(ret_code, 1)

    def test_check_mode_correct_docstring(self):
        with temporary_file('''
"""Totally fine docstring, do not report anything."""
''') as filename:
            stdout = io.StringIO()
            stderr = io.StringIO()
            ret_code = docformatter._main(
                argv=['my_fake_program', '--check', filename],
                standard_out=stdout, standard_error=stderr, standard_in=None)
            self.assertEqual(ret_code, 0,
                             msg='Exit code should be 0')  # FormatResult.ok
            self.assertEqual(stdout.getvalue(), '',
                             msg='Do not write to stdout')
            self.assertEqual(stderr.getvalue(), '',
                             msg='Do not write to stderr')

    def test_check_mode_incorrect_docstring(self):
        with temporary_file('''
"""
Print my path and return error code
""" ''') as filename:
            stdout = io.StringIO()
            stderr = io.StringIO()
            ret_code = docformatter._main(
                argv=['my_fake_program', '--check', filename],
                standard_out=stdout, standard_error=stderr, standard_in=None)
            self.assertEqual(ret_code, 3,
                             msg='Exit code should be 3')  # FormatResult.check_failed
            self.assertEqual(stdout.getvalue(), '',
                             msg='Do not write to stdout')
            self.assertEqual(stderr.getvalue().strip(), filename,
                             msg='Changed file should be reported')

<<<<<<< HEAD
=======
    def test_cli_override_config_file(self):
        with temporary_file('''\
def foo():
    """
    Hello world
    """
''') as filename:
                process = run_docformatter(['--wrap-summaries=79',
                                            '--config ./tests/_data/pyproject.toml',
                                            filename])
                self.assertEqual('''\
@@ -1,4 +1,2 @@
 def foo():
-    """
-    Hello world
-    """
+    """Hello world."""
''', '\n'.join(process.communicate()[0].decode().split('\n')[2:]))

>>>>>>> 63bb1afb

def generate_random_docstring(max_indentation_length=32,
                              max_word_length=20,
                              max_words=50):
    """Generate single-line docstring."""
    if random.randint(0, 1):
        words = []
    else:
        words = [generate_random_word(random.randint(0, max_word_length))
                 for _ in range(random.randint(0, max_words))]

    indentation = random.randint(0, max_indentation_length) * ' '
    quote = '"""' if random.randint(0, 1) else "'''"
    return (quote + indentation +
            ' '.join(words) +
            quote)


def generate_random_word(word_length):
    return ''.join(random.sample(string.ascii_letters, word_length))


@contextlib.contextmanager
def temporary_file(contents, directory='.', prefix=''):
    """Write contents to temporary file and yield it."""
    f = tempfile.NamedTemporaryFile(suffix='.py', prefix=prefix,
                                    delete=False, dir=directory)
    try:
        f.write(contents.encode())
        f.close()
        yield f.name
    finally:
        os.remove(f.name)


@contextlib.contextmanager
def temporary_directory(directory='.', prefix=''):
    """Create temporary directory and yield its path."""
    temp_directory = tempfile.mkdtemp(prefix=prefix, dir=directory)
    try:
        yield temp_directory
    finally:
        shutil.rmtree(temp_directory)


def run_docformatter(arguments):
    """Run subprocess with same Python path as parent.

    Return subprocess object.

    This is necessary for testing under "./setup.py test" without installing
    "untokenize".
    """
    environ = os.environ.copy()
    environ['PYTHONPATH'] = os.pathsep.join(sys.path)
    return subprocess.Popen(DOCFORMATTER_COMMAND + arguments,
                            stdout=subprocess.PIPE,
                            stderr=subprocess.PIPE,
                            stdin=subprocess.PIPE,
                            env=environ)


if __name__ == '__main__':
    unittest.main()<|MERGE_RESOLUTION|>--- conflicted
+++ resolved
@@ -877,61 +877,6 @@
 """This one-line docstring will be multi-line"""\
 ''', make_summary_multi_line=True))
 
-<<<<<<< HEAD
-=======
-    def test_exclude(self):
-        sources = {"/root"}
-        patch_data = [
-            ("/root", ['folder_one', 'folder_two'], []),
-            ("/root/folder_one", ['folder_three'], ["one.py"]),
-            ("/root/folder_one/folder_three", [], ["three.py"]),
-            ("/root/folder_two", [], ["two.py"]),
-        ]
-        with patch("os.walk", return_value=patch_data), patch("os.path.isdir", return_value=True):
-            test_exclude_one = list(docformatter.find_py_files(sources, True, ["folder_one"]))
-            self.assertEqual(test_exclude_one, ['/root/folder_two/two.py'])
-            test_exclude_two = list(docformatter.find_py_files(sources, True, ["folder_two"]))
-            self.assertEqual(test_exclude_two, ['/root/folder_one/one.py', '/root/folder_one/folder_three/three.py'])
-            test_exclude_three = list(docformatter.find_py_files(sources, True, ["folder_three"]))
-            self.assertEqual(test_exclude_three, ['/root/folder_one/one.py', '/root/folder_two/two.py'])
-            test_exclude_py = list(docformatter.find_py_files(sources, True, ".py"))
-            self.assertFalse(test_exclude_py)
-            test_exclude_two_and_three = list(docformatter.find_py_files(sources, True, ["folder_two", "folder_three"]))
-            self.assertEqual(test_exclude_two_and_three, ['/root/folder_one/one.py'])
-            test_exclude_files = list(docformatter.find_py_files(sources, True, ["one.py", "two.py"]))
-            self.assertEqual(test_exclude_files, ['/root/folder_one/folder_three/three.py'])
-
-    def test_exclude_nothing(self):
-        sources = {"/root"}
-        patch_data = [
-            ("/root", ['folder_one', 'folder_two'], []),
-            ("/root/folder_one", ['folder_three'], ["one.py"]),
-            ("/root/folder_one/folder_three", [], ["three.py"]),
-            ("/root/folder_two", [], ["two.py"]),
-        ]
-        with patch("os.walk", return_value=patch_data), patch("os.path.isdir", return_value=True):
-            test_exclude_nothing = list(docformatter.find_py_files(sources, True, []))
-            self.assertEqual(test_exclude_nothing, ['/root/folder_one/one.py', '/root/folder_one/folder_three/three.py',
-                                                    '/root/folder_two/two.py'])
-            test_exclude_nothing = list(docformatter.find_py_files(sources, True))
-            self.assertEqual(test_exclude_nothing, ['/root/folder_one/one.py', '/root/folder_one/folder_three/three.py',
-                                                    '/root/folder_two/two.py'])
-
-    def test_read_config_file(self):
-        self.assertEqual(docformatter.find_config_file(['--config',
-                                                        './tests/_data/pyproject.toml']),
-                     {'recursive': 'True', 'wrap-summaries': '82'})
-
-    def test_missing_config_file(self):
-        self.assertEqual(docformatter.find_config_file(['--config',
-                                                        '../pyproject.toml']),
-                         {})
-
-    def test_unsupported_config_file(self):
-        self.assertEqual(docformatter.find_config_file(['--config', 'tox.ini']),
-                         {})
-
->>>>>>> 63bb1afb
 class TestSystem(unittest.TestCase):
 
     def test_diff(self):
@@ -1201,29 +1146,6 @@
             self.assertEqual(stderr.getvalue().strip(), filename,
                              msg='Changed file should be reported')
 
-<<<<<<< HEAD
-=======
-    def test_cli_override_config_file(self):
-        with temporary_file('''\
-def foo():
-    """
-    Hello world
-    """
-''') as filename:
-                process = run_docformatter(['--wrap-summaries=79',
-                                            '--config ./tests/_data/pyproject.toml',
-                                            filename])
-                self.assertEqual('''\
-@@ -1,4 +1,2 @@
- def foo():
--    """
--    Hello world
--    """
-+    """Hello world."""
-''', '\n'.join(process.communicate()[0].decode().split('\n')[2:]))
-
->>>>>>> 63bb1afb
-
 def generate_random_docstring(max_indentation_length=32,
                               max_word_length=20,
                               max_words=50):
