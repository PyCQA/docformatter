--- conflicted
+++ resolved
@@ -971,7 +971,6 @@
 """This one-line docstring will be multi-line"""\
 ''', make_summary_multi_line=True))
 
-<<<<<<< HEAD
     def test__format_code_additional_empty_line_before_doc(self):
         args = {'summary_wrap_length': 79,
                 'description_wrap_length': 72,
@@ -1021,8 +1020,6 @@
             self.assertEqual(test_exclude_nothing, ['/root/folder_one/one.py', '/root/folder_one/folder_three/three.py',
                                                     '/root/folder_two/two.py'])
 
-=======
->>>>>>> aca3ac6e
 class TestSystem(unittest.TestCase):
 
     def test_diff(self):
