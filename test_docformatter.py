--- conflicted
+++ resolved
@@ -25,8 +25,8 @@
 ROOT_DIRECTORY = os.path.abspath(os.path.dirname(__file__))
 
 if (
-                'DOCFORMATTER_COVERAGE' in os.environ and
-            int(os.environ['DOCFORMATTER_COVERAGE'])
+    'DOCFORMATTER_COVERAGE' in os.environ and
+    int(os.environ['DOCFORMATTER_COVERAGE'])
 ):
     DOCFORMATTER_COMMAND = ['coverage', 'run', '--branch', '--parallel',
                             '--omit=*/site-packages/*',
@@ -1027,10 +1027,6 @@
 """))
 
     def test_disable_list_check(self):
-<<<<<<< HEAD
-=======
-        print()
->>>>>>> d5db2ad1
         self.assertEqual(('''\
 """num_iterations is the numer of updates -
     instead of a better definition of
