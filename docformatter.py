--- conflicted
+++ resolved
@@ -166,7 +166,6 @@
         return source
 
 
-<<<<<<< HEAD
 def has_correct_length(length_range, start, end):
     """Return True if docstring's length is in range."""
     if length_range is None:
@@ -185,17 +184,6 @@
                for line_no in range(start, end + 1))
 
 
-def _format_code(source,
-                 summary_wrap_length=79,
-                 description_wrap_length=72,
-                 tab_width=1,
-                 pre_summary_newline=False,
-                 make_summary_multi_line=False,
-                 post_description_blank=False,
-                 force_wrap=False,
-                 line_range=None,
-                 length_range=None):
-=======
 def _format_code(
     source,
     summary_wrap_length=79,
@@ -207,7 +195,6 @@
     line_range=None,
     length_range=None,
 ):
->>>>>>> aca3ac6e
     """Return source code with docstrings formatted."""
     if not source:
         return source
@@ -267,16 +254,6 @@
     return untokenize.untokenize(modified_tokens)
 
 
-<<<<<<< HEAD
-def format_docstring(indentation, docstring,
-                     summary_wrap_length=0,
-                     description_wrap_length=0,
-                     tab_width=1,
-                     pre_summary_newline=False,
-                     make_summary_multi_line=False,
-                     post_description_blank=False,
-                     force_wrap=False):
-=======
 def format_docstring(
     indentation,
     docstring,
@@ -287,7 +264,6 @@
     post_description_blank=False,
     force_wrap=False,
 ):
->>>>>>> aca3ac6e
     """Return formatted version of docstring.
 
     Wrap summary lines if summary_wrap_length is greater than 0.
@@ -809,59 +785,6 @@
     flargs = find_config_file(argv) if "--config" in argv else {}
     parser = argparse.ArgumentParser(description=__doc__, prog="docformatter")
     changes = parser.add_mutually_exclusive_group()
-<<<<<<< HEAD
-    changes.add_argument('-i', '--in-place', action='store_true',
-                         help='make changes to files instead of printing '
-                              'diffs')
-    changes.add_argument('-c', '--check', action='store_true',
-                         help='only check and report incorrectly formatted '
-                              'files')
-    parser.add_argument('-r', '--recursive', action='store_true',
-                        help='drill down directories recursively')
-    parser.add_argument('-e', '--exclude', nargs='*',
-                        help='exclude directories and files by names')
-    parser.add_argument('--wrap-summaries', default=79, type=int,
-                        metavar='length',
-                        help='wrap long summary lines at this length; '
-                             'set to 0 to disable wrapping '
-                             '(default: %(default)s)')
-    parser.add_argument('--wrap-descriptions', default=72, type=int,
-                        metavar='length',
-                        help='wrap descriptions at this length; '
-                             'set to 0 to disable wrapping '
-                             '(default: %(default)s)')
-    parser.add_argument('--tab-width', default=1, type=int, metavar='width',
-                        help='tabs in indentation are counted as this many '
-                             'characters when wrapping lines '
-                             '(default: %(default)s)')
-    parser.add_argument('--blank', dest='post_description_blank',
-                        action='store_true',
-                        help='add blank line after description')
-    parser.add_argument('--pre-summary-newline',
-                        action='store_true',
-                        help='add a newline before the summary of a '
-                             'multi-line docstring')
-    parser.add_argument('--make-summary-multi-line',
-                        action='store_true',
-                        help='add a newline before and after the summary of a '
-                             'one-line docstring')
-    parser.add_argument('--force-wrap', action='store_true',
-                        help='force descriptions to be wrapped even if it may '
-                             'result in a mess')
-    parser.add_argument('--range', metavar='line', dest='line_range',
-                        default=None, type=int, nargs=2,
-                        help='apply docformatter to docstrings between these '
-                             'lines; line numbers are indexed at 1')
-    parser.add_argument('--docstring-length', metavar='length',
-                        dest='length_range',
-                        default=None, type=int, nargs=2,
-                        help='apply docformatter to docstrings of given '
-                             'length')
-    parser.add_argument('--version', action='version',
-                        version='%(prog)s ' + __version__)
-    parser.add_argument('files', nargs='+',
-                        help="files to format or '-' for standard in")
-=======
     changes.add_argument(
         "-i",
         "--in-place",
@@ -961,7 +884,6 @@
     parser.add_argument(
         "files", nargs="+", help="files to format or '-' for standard in"
     )
->>>>>>> aca3ac6e
 
     args = parser.parse_args(argv[1:])
 
