#!/usr/bin/env python
#
# Copyright (C) 2012-2019 Steven Myint
#
# Permission is hereby granted, free of charge, to any person obtaining
# a copy of this software and associated documentation files (the
# "Software"), to deal in the Software without restriction, including
# without limitation the rights to use, copy, modify, merge, publish,
# distribute, sublicense, and/or sell copies of the Software, and to
# permit persons to whom the Software is furnished to do so, subject to
# the following conditions:
#
# The above copyright notice and this permission notice shall be
# included in all copies or substantial portions of the Software.
#
# THE SOFTWARE IS PROVIDED "AS IS", WITHOUT WARRANTY OF ANY KIND,
# EXPRESS OR IMPLIED, INCLUDING BUT NOT LIMITED TO THE WARRANTIES OF
# MERCHANTABILITY, FITNESS FOR A PARTICULAR PURPOSE AND
# NONINFRINGEMENT. IN NO EVENT SHALL THE AUTHORS OR COPYRIGHT HOLDERS
# BE LIABLE FOR ANY CLAIM, DAMAGES OR OTHER LIABILITY, WHETHER IN AN
# ACTION OF CONTRACT, TORT OR OTHERWISE, ARISING FROM, OUT OF OR IN
# CONNECTION WITH THE SOFTWARE OR THE USE OR OTHER DEALINGS IN THE
# SOFTWARE.

"""Formats docstrings to follow PEP 257."""


from __future__ import (
    absolute_import,
    division,
    print_function,
    unicode_literals,
)

# Standard Library Imports
import collections
import contextlib
import io
import locale
import os
import re
import signal
import sys
import sysconfig
import textwrap
import tokenize
from typing import Tuple

# Third Party Imports
import untokenize

try:
    # Third Party Imports
    import tomli

    TOMLI_INSTALLED = True
except ImportError:
    TOMLI_INSTALLED = False

__version__ = "1.4"


if sys.version_info.major == 3:
    unicode = str


HEURISTIC_MIN_LIST_ASPECT_RATIO = 0.4

CR = "\r"
LF = "\n"
CRLF = "\r\n"
STR_QUOTE_TYPES = (
    '"""',
    "'''",
)
RAW_QUOTE_TYPES = (
    'r"""',
    'R"""',
    "r'''",
    "R'''",
)
UCODE_QUOTE_TYPES = (
    'u"""',
    'U"""',
    "u'''",
    "U'''",
)
QUOTE_TYPES = STR_QUOTE_TYPES + RAW_QUOTE_TYPES + UCODE_QUOTE_TYPES

_PYTHON_LIBS = set(sysconfig.get_paths().values())


class FormatResult(object):
    """Possible exit codes."""

    ok = 0
    error = 1
    interrupted = 2
    check_failed = 3


def has_correct_length(length_range, start, end):
    """Return True if docstring's length is in range."""
    if length_range is None:
        return True
    min_length, max_length = length_range

    docstring_length = end + 1 - start
    return min_length <= docstring_length <= max_length


def is_in_range(line_range, start, end):
    """Return True if start/end is in line_range."""
    if line_range is None:
        return True
    return any(
        line_range[0] <= line_no <= line_range[1]
        for line_no in range(start, end + 1)
    )


def reindent(text, indentation):
    """Return reindented text that matches indentation."""
    if "\t" not in indentation:
        text = text.expandtabs()

    text = textwrap.dedent(text)

    return (
        "\n".join(
            [(indentation + line).rstrip() for line in text.splitlines()]
        ).rstrip()
        + "\n"
    )


def _find_shortest_indentation(lines):
    """Return shortest indentation."""
    assert not isinstance(lines, str)

    indentation = None

    for line in lines:
        if line.strip():
            non_whitespace_index = len(line) - len(line.lstrip())
            _indent = line[:non_whitespace_index]
            if indentation is None or len(_indent) < len(indentation):
                indentation = _indent

    return indentation or ""


def format_code(source, **kwargs):
    """Return source code with docstrings formatted.

    Wrap summary lines if summary_wrap_length is greater than 0.

    See "_format_code()" for parameters.
    """
    try:
        original_newline = find_newline(source.splitlines(True))
        code = _format_code(source, **kwargs)

        return normalize_line_endings(code.splitlines(True), original_newline)
    except (tokenize.TokenError, IndentationError):
        return source


<<<<<<< HEAD
def has_correct_length(length_range, start, end):
    """Return True if docstring's length is in range."""
    if length_range is None:
        return True
    min_length, max_length = length_range

    docstring_length = end + 1 - start
    return min_length <= docstring_length <= max_length


def is_in_range(line_range, start, end):
    """Return True if start/end is in line_range."""
    if line_range is None:
        return True
    return any(line_range[0] <= line_no <= line_range[1]
               for line_no in range(start, end + 1))


def _format_code(
    source,
    summary_wrap_length=79,
    description_wrap_length=72,
    pre_summary_newline=False,
    make_summary_multi_line=False,
    post_description_blank=False,
    force_wrap=False,
    line_range=None,
=======
def _format_code(source,
                 summary_wrap_length=79,
                 description_wrap_length=72,
                 pre_summary_newline=False,
                 make_summary_multi_line=False,
                 post_description_blank=False,
                 force_wrap=False,
                 line_range=None,
>>>>>>> 6197a6f2
    length_range=None,
    pre_summary_space=False,
    strict=True,
):
    """Return source code with docstrings formatted."""
    if not source:
        return source

    if line_range is not None:
        assert line_range[0] > 0 and line_range[1] > 0

    if length_range is not None:
        assert length_range[0] > 0 and length_range[1] > 0

    modified_tokens = []

    sio = io.StringIO(source)
    previous_token_string = ""
    previous_token_type = None
    only_comments_so_far = True

    for (
        token_type,
        token_string,
        start,
        end,
        line,
    ) in tokenize.generate_tokens(sio.readline):

        if (
            token_type == tokenize.STRING
            and token_string.startswith(QUOTE_TYPES)
            and (
                previous_token_type == tokenize.INDENT or only_comments_so_far
            )
            and is_in_range(line_range, start[0], end[0])
            and has_correct_length(length_range, start[0], end[0])
        ):
            indentation = "" if only_comments_so_far else previous_token_string

            token_string = format_docstring(
                indentation,
                token_string,
                summary_wrap_length=summary_wrap_length,
                description_wrap_length=description_wrap_length,
                tab_width=tab_width,
                pre_summary_newline=pre_summary_newline,
                make_summary_multi_line=make_summary_multi_line,
                post_description_blank=post_description_blank,
                force_wrap=force_wrap,
                pre_summary_space=pre_summary_space,
                strict=strict,
            )

        if token_type not in [tokenize.COMMENT, tokenize.NEWLINE, tokenize.NL]:
            only_comments_so_far = False

        previous_token_string = token_string
        previous_token_type = token_type

        # prevent empty line between func def and docstring
        new_line_tokens = {tokenize.NL, tokenize.NEWLINE}
        if len(modified_tokens) > 2 and modified_tokens[-2][0] == tokenize.OP \
                and modified_tokens[-1][0] in new_line_tokens \
                and token_type in new_line_tokens:
            pass
        else:
            modified_tokens.append(
                (token_type, token_string, start, end, line))

    return untokenize.untokenize(modified_tokens)


def format_docstring(indentation, docstring,
                     summary_wrap_length=0,
                     description_wrap_length=0,
                     pre_summary_newline=False,
                     make_summary_multi_line=False,
                     post_description_blank=False,
                     force_wrap=False,
                     pre_summary_space=False,
    strict=True,
):
    """Return formatted version of docstring.

    Wrap summary lines if summary_wrap_length is greater than 0.

    Relevant parts of PEP 257:
        - For consistency, always use triple double quotes around docstrings.
        - Triple quotes are used even though the string fits on one line.
        - Multi-line docstrings consist of a summary line just like a one-line
          docstring, followed by a blank line, followed by a more elaborate
          description.
        - Unless the entire docstring fits on a line, place the closing quotes
          on a line by themselves.
    """
    contents, open_quote = strip_docstring(docstring)

    # Skip if there are nested triple double quotes
    if contents.count(QUOTE_TYPES[0]):
        return docstring

    # Do not modify things that start with doctests.
    if contents.lstrip().startswith(">>>"):
        return docstring

    summary, description = split_summary_and_description(contents)

    # Leave docstrings with underlined summaries alone.
    if remove_section_header(description).strip() != description.strip():
        return docstring

    if not force_wrap and is_some_sort_of_list(summary, strict):
        # Something is probably not right with the splitting.
        return docstring

    # Compensate for textwrap counting each tab in indentation as 1 character.
    tab_compensation = indentation.count('\t') * (tab_width - 1)
    summary_wrap_length -= tab_compensation
    description_wrap_length -= tab_compensation

    if description:
        # Compensate for triple quotes by temporarily prepending 3 spaces.
        # This temporary prepending is undone below.
        initial_indent = (
            indentation if pre_summary_newline else 3 * " " + indentation
        )
        return '''\
{open_quote}{pre_summary}{summary}

{description}{post_description}
{indentation}"""\
'''.format(
            open_quote=open_quote,
            pre_summary=('\n' + indentation if pre_summary_newline
                         else ' ' if pre_summary_space 
                         else ''),
            summary=wrap_summary(
                normalize_summary(summary),
                wrap_length=summary_wrap_length,
                initial_indent=initial_indent,
                subsequent_indent=indentation,
            ).lstrip(),
            description=wrap_description(
                description,
                indentation=indentation,
                wrap_length=description_wrap_length,
                force_wrap=force_wrap,
                strict=strict,
            ),
            post_description=("\n" if post_description_blank else ""),
            indentation=indentation,
        )
    else:
        if not make_summary_multi_line:
            return wrap_summary(
                open_quote + normalize_summary(contents) + '"""',
                wrap_length=summary_wrap_length,
                initial_indent=indentation,
                subsequent_indent=indentation,
            ).strip()

        beginning = '""" ' if pre_summary_space else '"""'
        ending = "\n" + indentation + '"""'
        summary_wrapped = wrap_summary(
            normalize_summary(contents),
            wrap_length=summary_wrap_length,
            initial_indent=indentation,
            subsequent_indent=indentation,
        ).strip()
        return "{beginning}{summary}{ending}".format(
            beginning=beginning, summary=summary_wrapped, ending=ending
        )

def is_probably_beginning_of_sentence(line):
    """Return True if this line begins a new sentence."""
    # Check heuristically for a parameter list.
    for token in ["@", "-", r"\*"]:
        if re.search(r"\s" + token + r"\s", line):
            return True

    stripped_line = line.strip()
    is_beginning_of_sentence = re.match(r'[^\w"\'`\(\)]', stripped_line)
    is_pydoc_ref = re.match(r"^:\w+:", stripped_line)

    return is_beginning_of_sentence and not is_pydoc_ref


def split_summary_and_description(contents):
    """Split docstring into summary and description.

    Return tuple (summary, description).
    """
    split_lines = contents.rstrip().splitlines()

    for index in range(1, len(split_lines)):
        found = False

        # Empty line separation would indicate the rest is the description or,
        # symbol on second line probably is a description with a list.
        if not split_lines[index].strip() or is_probably_beginning_of_sentence(
            split_lines[index]
        ):
            found = True

        if found:
            return (
                "\n".join(split_lines[:index]).strip(),
                "\n".join(split_lines[index:]).rstrip(),
            )

    # Break on first sentence.
    split = split_first_sentence(contents)
    if split[0].strip() and split[1].strip():
        return (
            split[0].strip(),
            _find_shortest_indentation(split[1].splitlines()[1:])
            + split[1].strip(),
        )

    return contents, ""


def split_first_sentence(text):
    """Split text into first sentence and the rest.

    Return a tuple (sentence, rest).
    """
    sentence = ""
    rest = text
    delimiter = ""
    previous_delimiter = ""

    while rest:
        split = re.split(r"(\s)", rest, maxsplit=1)
        word = split[0]
        if len(split) == 3:
            delimiter = split[1]
            rest = split[2]
        else:
            assert len(split) == 1
            delimiter = ""
            rest = ""

        sentence += previous_delimiter + word

        if sentence.endswith(("e.g.", "i.e.", "Dr.", "Mr.", "Mrs.", "Ms.")):
            # Ignore false end of sentence.
            pass
        elif sentence.endswith((".", "?", "!")):
            break
        elif sentence.endswith(":") and delimiter == "\n":
            # Break on colon if it ends the line. This is a heuristic to detect
            # the beginning of some parameter list afterwards.
            break

        previous_delimiter = delimiter
        delimiter = ""

    return sentence, delimiter + rest


def is_some_sort_of_list(text, strict):
    """Return True if text looks like a list."""
    split_lines = text.rstrip().splitlines()

    # TODO: Find a better way of doing this.
    # Very large number of lines but short columns probably means a list of
    # items.
    if (
        len(split_lines)
        / max([len(line.strip()) for line in split_lines] + [1])
        > HEURISTIC_MIN_LIST_ASPECT_RATIO
    ) and not strict:
        return True

    return any(
        (
            re.match(r"\s*$", line)
            or
            # "1. item"
            re.match(r"\s*\d\.", line)
            or
            # "@parameter"
            re.match(r"\s*[\-*:=@]", line)
            or
            # "parameter - description"
            re.match(r".*\s+[\-*:=@]\s+", line)
            or
            # "parameter: description"
            re.match(r"\s*\S+[\-*:=@]\s+", line)
            or
            # "parameter:\n    description"
            re.match(r"\s*\S+:\s*$", line)
            or
            # "parameter -- description"
            re.match(r"\s*\S+\s+--\s+", line)
        )
        for line in split_lines
    )


def is_some_sort_of_code(text):
    """Return True if text looks like code."""
    return any(len(word) > 50 for word in text.split())


def find_newline(source):
    """Return type of newline used in source.

    Input is a list of lines.
    """
    assert not isinstance(source, unicode)

    counter = collections.defaultdict(int)
    for line in source:
        if line.endswith(CRLF):
            counter[CRLF] += 1
        elif line.endswith(CR):
            counter[CR] += 1
        elif line.endswith(LF):
            counter[LF] += 1
    return (sorted(counter, key=counter.get, reverse=True) or [LF])[0]


def normalize_line(line, newline):
    """Return line with fixed ending, if ending was present in line.

    Otherwise, does nothing.
    """
    stripped = line.rstrip("\n\r")
    return stripped + newline if stripped != line else line


def normalize_line_endings(lines, newline):
    """Return fixed line endings.

    All lines will be modified to use the most common line ending.
    """
    return "".join([normalize_line(line, newline) for line in lines])


def strip_docstring(docstring: str) -> Tuple[str, str]:
    """Return contents of docstring and opening quote type.

    Strips the docstring of its triple quotes, trailing white space,
    and line returns.  Determines type of docstring quote (either string,
    raw, or unicode) and returns the opening quotes, including the type
    identifier, with single quotes replaced by double quotes.

    Parameters
    ----------
    docstring: str
        The docstring, including the opening and closing triple quotes.

    Returns
    -------
    (docstring, open_quote) : tuple
        The docstring with the triple quotes removed.
        The opening quote type with single quotes replaced by double quotes.

    """
    docstring = docstring.strip()

    for quote in QUOTE_TYPES:
        if quote in RAW_QUOTE_TYPES + UCODE_QUOTE_TYPES and (
            docstring.startswith(quote) and docstring.endswith(quote[1:])
        ):
            return docstring.split(quote, 1)[1].rsplit(quote[1:], 1)[
                0
            ].strip(), quote.replace("'", '"')
        elif docstring.startswith(quote) and docstring.endswith(quote):
            return docstring.split(quote, 1)[1].rsplit(quote, 1)[
                0
            ].strip(), quote.replace("'", '"')

    raise ValueError(
        "docformatter only handles triple-quoted (single or double) strings"
    )


def unwrap_summary(summary):
    """Return summary with newlines removed in preparation for wrapping."""
    return re.sub(r"\s*\n\s*", " ", summary)


def normalize_summary(summary):
    """Return normalized docstring summary."""
    # remove trailing whitespace
    summary = summary.rstrip()

    # Add period at end of sentence
    if (
        summary
        and (summary[-1].isalnum() or summary[-1] in ['"', "'"])
        and (not summary.startswith("#"))
    ):
        summary += "."

    return summary


def wrap_summary(summary, initial_indent, subsequent_indent, wrap_length):
    """Return line-wrapped summary text."""
    if wrap_length > 0:
        return "\n".join(
            textwrap.wrap(
                unwrap_summary(summary),
                width=wrap_length,
                initial_indent=initial_indent,
                subsequent_indent=subsequent_indent,
            )
        ).strip()
    else:
        return summary


def wrap_description(text, indentation, wrap_length, force_wrap, strict):
    """Return line-wrapped description text.

    We only wrap simple descriptions. We leave doctests, multi-paragraph
    text, and bulleted lists alone.
    """
    text = strip_leading_blank_lines(text)

    # Do not modify doctests at all.
    if ">>>" in text:
        return text

    text = reindent(text, indentation).rstrip()

    # Ignore possibly complicated cases.
    if wrap_length <= 0 or (
        not force_wrap
        and (is_some_sort_of_list(text, strict) or is_some_sort_of_code(text))
    ):
        return text

    return (
        indentation
        + "\n".join(
            textwrap.wrap(
                textwrap.dedent(text),
                width=wrap_length,
                initial_indent=indentation,
                subsequent_indent=indentation,
            )
        ).strip()
    )


def remove_section_header(text):
    r"""Return text with section header removed.

    >>> remove_section_header('----\nfoo\nbar\n')
    'foo\nbar\n'

    >>> remove_section_header('===\nfoo\nbar\n')
    'foo\nbar\n'

    """
    stripped = text.lstrip()
    if not stripped:
        return text

    first = stripped[0]
    return (
        text
        if (
            first.isalnum()
            or first.isspace()
            or stripped.splitlines()[0].strip(first).strip()
        )
        else stripped.lstrip(first).lstrip()
    )


def strip_leading_blank_lines(text):
    """Return text with leading blank lines removed."""
    split = text.splitlines()

    found = next(
        (index for index, line in enumerate(split) if line.strip()), 0
    )
    return "\n".join(split[found:])


def open_with_encoding(filename, encoding, mode="r"):
    """Return opened file with a specific encoding."""
    return io.open(
        filename, mode=mode, encoding=encoding, newline=""
    )  # Preserve line endings


def detect_encoding(filename):
    """Return file encoding."""
    try:
        with open(filename, "rb") as input_file:
            # Standard Library Imports
            from lib2to3.pgen2 import tokenize as lib2to3_tokenize

            encoding = lib2to3_tokenize.detect_encoding(input_file.readline)[0]

            # Check for correctness of encoding.
            with open_with_encoding(filename, encoding) as check_file:
                check_file.read()

        return encoding
    except (SyntaxError, LookupError, UnicodeDecodeError):
        return "latin-1"


def format_file(filename, args, standard_out):
    """Run format_code() on a file.

    Return: one of the FormatResult codes.
    """
    encoding = detect_encoding(filename)
    with open_with_encoding(filename, encoding=encoding) as input_file:
        source = input_file.read()
        formatted_source = _format_code_with_args(source, args)

    if source != formatted_source:
        if args.check:
            return FormatResult.check_failed
        elif args.in_place:
            with open_with_encoding(
                filename, mode="w", encoding=encoding
            ) as output_file:
                output_file.write(formatted_source)
        else:
            # Standard Library Imports
            import difflib

            diff = difflib.unified_diff(
                source.splitlines(),
                formatted_source.splitlines(),
                f"before/{filename}",
                f"after/{filename}",
                lineterm="",
            )

            standard_out.write("\n".join(list(diff) + [""]))

    return FormatResult.ok


def _format_code_with_args(source, args):
    """Run format_code with parsed command-line arguments."""
    return format_code(
        source,
        summary_wrap_length=args.wrap_summaries,
        description_wrap_length=args.wrap_descriptions,
        pre_summary_newline=args.pre_summary_newline,
        make_summary_multi_line=args.make_summary_multi_line,
        tab_width=args.tab_width,
        post_description_blank=args.post_description_blank,
        force_wrap=args.force_wrap,
        line_range=args.line_range,
        strict=args.non_strict,
    )


def find_config_file(args):
    """Find the configuration file the user specified."""
    flargs = {}

    config_file = args[args.index("--config") + 1]

    if os.path.isfile(config_file):
        argfile = os.path.basename(config_file)
        config_files = ["pyproject.toml"]
        for f in config_files:
            if argfile == f:
                flargs = read_configuration_from_file(config_file)

    return flargs


def read_configuration_from_file(configfile):
    """Read docformatter options from a configuration file."""
    flargs = {}
    fullpath, ext = os.path.splitext(configfile)
    filename = os.path.basename(fullpath)

    if ext == ".toml" and TOMLI_INSTALLED and filename == "pyproject":
        with open(configfile, "rb") as f:
            config = tomli.load(f)

        result = config.get("tool", {}).get("docformatter", None)
        if result is not None:
            flargs = {
                k: v if isinstance(v, list) else str(v)
                for k, v in result.items()
            }

    return flargs


def _main(argv, standard_out, standard_error, standard_in):
    """Run internal main entry point."""
    # Standard Library Imports
    import argparse

    flargs = find_config_file(argv) if "--config" in argv else {}
    parser = argparse.ArgumentParser(description=__doc__, prog="docformatter")
    changes = parser.add_mutually_exclusive_group()
    changes.add_argument(
        "-i",
        "--in-place",
        action="store_true",
        help="make changes to files instead of printing diffs",
    )
    changes.add_argument(
        "-c",
        "--check",
        action="store_true",
        help="only check and report incorrectly formatted files",
    )
    parser.add_argument(
        "-r",
        "--recursive",
        action="store_true",
        default=bool(flargs.get("recursive", False)),
        help="drill down directories recursively",
    )
    parser.add_argument(
        "-e",
        "--exclude",
        nargs="*",
        help="exclude directories and files by names",
    )
    parser.add_argument(
        "--wrap-summaries",
        default=int(flargs.get("wrap-summaries", 79)),
        type=int,
        metavar="length",
        help="wrap long summary lines at this length; "
        "set to 0 to disable wrapping "
        "(default: %(default)s)",
    )
    parser.add_argument(
        "--wrap-descriptions",
        default=int(flargs.get("wrap-descriptions", 72)),
        type=int,
        metavar="length",
        help="wrap descriptions at this length; "
        "set to 0 to disable wrapping "
        "(default: %(default)s)",
    )
    parser.add_argument(
        "--blank",
        dest="post_description_blank",
        action="store_true",
        default=bool(flargs.get("blank", False)),
        help="add blank line after description",
    )
    parser.add_argument(
        "--pre-summary-newline",
        action="store_true",
        default=bool(flargs.get("pre-summary-newline", False)),
        help="add a newline before the summary of a multi-line docstring",
    )
    parser.add_argument('--pre-summary-space',
                        action='store_true',
                        help='add a space before one-line or the summary of a multi-line docstring')
    parser.add_argument(
        "--make-summary-multi-line",
        action="store_true",
        default=bool(flargs.get("make-summary-multi-line", False)),
        help="add a newline before and after the summary of a "
        "one-line docstring",
    )
    parser.add_argument(
        "--force-wrap",
        action="store_true",
        default=bool(flargs.get("force-wrap", False)),
        help="force descriptions to be wrapped even if it may "
        "result in a mess",
    )
    parser.add_argument(
        "--range",
        metavar="line",
        dest="line_range",
        default=flargs.get("range", None),
        type=int,
        nargs=2,
        help="apply docformatter to docstrings between these "
        "lines; line numbers are indexed at 1",
    )
    parser.add_argument(
        "--docstring-length",
        metavar="length",
        dest="length_range",
        default=flargs.get("docstring-length", None),
        type=int,
        nargs=2,
        help="apply docformatter to docstrings of given length range",
    )
    parser.add_argument(
        "--non-strict",
        action="store_true",
        default=bool(flargs.get("non-strict", False)),
        help="don't strictly follow reST syntax to identify lists (see issue "
             "#67)",
    )
    parser.add_argument(
        "--version", action="version", version=f"%(prog)s {__version__}"
    )
    parser.add_argument(
        "--config", help="path to file containing docformatter options"
    )
    parser.add_argument(
        "files", nargs="+", help="files to format or '-' for standard in"
    )

    args = parser.parse_args(argv[1:])

    if args.line_range:
        if args.line_range[0] <= 0:
            parser.error("--range must be positive numbers")
        if args.line_range[0] > args.line_range[1]:
            parser.error(
                "First value of --range should be less than or equal "
                "to the second"
            )

    if args.length_range:
        if args.length_range[0] <= 0:
            parser.error("--docstring-length must be positive numbers")
        if args.length_range[0] > args.length_range[1]:
            parser.error(
                "First value of --docstring-length should be less "
                "than or equal to the second"
            )

    if "-" in args.files:
        _format_standard_in(
            args,
            parser=parser,
            standard_out=standard_out,
            standard_in=standard_in,
        )
    else:
        return _format_files(
            args, standard_out=standard_out, standard_error=standard_error
        )


def _format_standard_in(args, parser, standard_out, standard_in):
    """Print formatted text to standard out."""
    if len(args.files) > 1:
        parser.error("cannot mix standard in and regular files")

    if args.in_place:
        parser.error("--in-place cannot be used with standard input")

    if args.recursive:
        parser.error("--recursive cannot be used with standard input")

    encoding = None
    source = standard_in.read()

    if not isinstance(source, unicode):
        encoding = standard_in.encoding or _get_encoding()
        source = source.decode(encoding)

    formatted_source = _format_code_with_args(source, args=args)
    if encoding:
        formatted_source = formatted_source.encode(encoding)

    standard_out.write(formatted_source)


def _get_encoding():
    """Return preferred encoding."""
    return locale.getpreferredencoding() or sys.getdefaultencoding()


def find_py_files(sources, recursive, exclude=None):
    """Find Python source files.

    Parameters
        - sources: iterable with paths as strings.
        - recursive: drill down directories if True.
        - exclude: string based on which directories and files are excluded.

    Return: yields paths to found files.
    """

    def not_hidden(name):
        """Return True if file 'name' isn't .hidden."""
        return not name.startswith(".")

    def is_excluded(name, exclude):
        """Return True if file 'name' is excluded."""
        return (
            any(
                re.search(re.escape(str(e)), name, re.IGNORECASE)
                for e in exclude
            )
            if exclude
            else False
        )

    for name in sorted(sources):
        if recursive and os.path.isdir(name):
            for root, dirs, children in os.walk(unicode(name)):
                dirs[:] = [
                    d
                    for d in dirs
                    if not_hidden(d) and not is_excluded(d, _PYTHON_LIBS)
                ]
                dirs[:] = sorted(
                    [d for d in dirs if not is_excluded(d, exclude)]
                )
                files = sorted(
                    [
                        f
                        for f in children
                        if not_hidden(f) and not is_excluded(f, exclude)
                    ]
                )
                for filename in files:
                    if filename.endswith(".py") and not is_excluded(
                        root, exclude
                    ):
                        yield os.path.join(root, filename)
        else:
            yield name


def _format_files(args, standard_out, standard_error):
    """Format multiple files.

    Return: one of the FormatResult codes.
    """
    outcomes = collections.Counter()
    for filename in find_py_files(
        set(args.files), args.recursive, args.exclude
    ):
        try:
            result = format_file(
                filename, args=args, standard_out=standard_out
            )
            outcomes[result] += 1
            if result == FormatResult.check_failed:
                print(unicode(filename), file=standard_error)
        except IOError as exception:
            outcomes[FormatResult.error] += 1
            print(unicode(exception), file=standard_error)

    return_codes = [  # in order of preference
        FormatResult.error,
        FormatResult.check_failed,
        FormatResult.ok,
    ]
    for code in return_codes:
        if outcomes[code]:
            return code


def main():
    """Run main entry point."""
    # SIGPIPE is not available on Windows.
    with contextlib.suppress(AttributeError):
        # Exit on broken pipe.
        signal.signal(signal.SIGPIPE, signal.SIG_DFL)
    try:
        return _main(
            sys.argv,
            standard_out=sys.stdout,
            standard_error=sys.stderr,
            standard_in=sys.stdin,
        )
    except KeyboardInterrupt:  # pragma: no cover
        return FormatResult.interrupted  # pragma: no cover


if __name__ == "__main__":
    sys.exit(main())<|MERGE_RESOLUTION|>--- conflicted
+++ resolved
@@ -165,8 +165,6 @@
     except (tokenize.TokenError, IndentationError):
         return source
 
-
-<<<<<<< HEAD
 def has_correct_length(length_range, start, end):
     """Return True if docstring's length is in range."""
     if length_range is None:
@@ -193,17 +191,6 @@
     make_summary_multi_line=False,
     post_description_blank=False,
     force_wrap=False,
-    line_range=None,
-=======
-def _format_code(source,
-                 summary_wrap_length=79,
-                 description_wrap_length=72,
-                 pre_summary_newline=False,
-                 make_summary_multi_line=False,
-                 post_description_blank=False,
-                 force_wrap=False,
-                 line_range=None,
->>>>>>> 6197a6f2
     length_range=None,
     pre_summary_space=False,
     strict=True,
