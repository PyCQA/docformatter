--- conflicted
+++ resolved
@@ -835,18 +835,6 @@
     for name in sorted(sources):
         if recursive and os.path.isdir(name):
             for root, dirs, children in os.walk(unicode(name)):
-<<<<<<< HEAD
-                dirs[:] = [d for d in dirs if not_hidden(d)
-                           and not is_excluded(d, _PYTHON_LIBS)]
-                dirs[:] = sorted([d for d in dirs
-                                  if not is_excluded(d, exclude)])
-                files = sorted([f for f in children
-                                if not_hidden(f) and
-                                not is_excluded(f, exclude)])
-                for filename in files:
-                    if (filename.endswith('.py') and
-                            not is_excluded(root, exclude)):
-=======
                 dirs[:] = [d for d in dirs if not_hidden(
                     d) and not is_excluded(d, _PYTHON_LIBS)]
                 dirs[:] = sorted(
@@ -858,7 +846,6 @@
                         filename.endswith('.py') and
                         not is_excluded(root, exclude)
                     ):
->>>>>>> 99099d5d
                         yield os.path.join(root, filename)
         else:
             yield name
@@ -870,14 +857,9 @@
     Return: one of the FormatResult codes.
     """
     outcomes = collections.Counter()
-<<<<<<< HEAD
-    py_files = find_py_files(set(args.files), args.recursive, args.exclude)
-    for filename in py_files:
-=======
     for filename in find_py_files(set(args.files),
                                   args.recursive,
                                   args.exclude):
->>>>>>> 99099d5d
         try:
             result = format_file(filename, args=args,
                                  standard_out=standard_out)
