#!/usr/bin/env python
#
# Copyright (C) 2012-2019 Steven Myint
#
# Permission is hereby granted, free of charge, to any person obtaining
# a copy of this software and associated documentation files (the
# "Software"), to deal in the Software without restriction, including
# without limitation the rights to use, copy, modify, merge, publish,
# distribute, sublicense, and/or sell copies of the Software, and to
# permit persons to whom the Software is furnished to do so, subject to
# the following conditions:
#
# The above copyright notice and this permission notice shall be
# included in all copies or substantial portions of the Software.
#
# THE SOFTWARE IS PROVIDED "AS IS", WITHOUT WARRANTY OF ANY KIND,
# EXPRESS OR IMPLIED, INCLUDING BUT NOT LIMITED TO THE WARRANTIES OF
# MERCHANTABILITY, FITNESS FOR A PARTICULAR PURPOSE AND
# NONINFRINGEMENT. IN NO EVENT SHALL THE AUTHORS OR COPYRIGHT HOLDERS
# BE LIABLE FOR ANY CLAIM, DAMAGES OR OTHER LIABILITY, WHETHER IN AN
# ACTION OF CONTRACT, TORT OR OTHERWISE, ARISING FROM, OUT OF OR IN
# CONNECTION WITH THE SOFTWARE OR THE USE OR OTHER DEALINGS IN THE
# SOFTWARE.

"""Formats docstrings to follow PEP 257."""

from __future__ import (
    absolute_import,
    division,
    print_function,
    unicode_literals,
)

# Standard Library Imports
import collections
import io
import locale
import os
import re
import signal
import sys
import sysconfig
import textwrap
import tokenize

# Third Party Imports
import untokenize

try:
    # Third Party Imports
    import tomli

    TOMLI_INSTALLED = True
except ImportError:
    TOMLI_INSTALLED = False

__version__ = "1.4"


try:
    unicode
except NameError:
    unicode = str


HEURISTIC_MIN_LIST_ASPECT_RATIO = 0.4

CR = "\r"
LF = "\n"
CRLF = "\r\n"
QUOTE_TYPES = (
    '"""',
    "'''",
)

_PYTHON_LIBS = set(sysconfig.get_paths().values())


class FormatResult(object):
    """Possible exit codes."""

    ok = 0
    error = 1
    interrupted = 2
    check_failed = 3


def has_correct_length(length_range, start, end):
    """Return True if docstring's length is in range."""
    if length_range is None:
        return True
    min_length, max_length = length_range

    docstring_length = end + 1 - start
    return min_length <= docstring_length <= max_length


def is_in_range(line_range, start, end):
    """Return True if start/end is in line_range."""
    if line_range is None:
        return True
    return any(
        line_range[0] <= line_no <= line_range[1]
        for line_no in range(start, end + 1)
    )


def reindent(text, indentation):
    """Return reindented text that matches indentation."""
    if "\t" not in indentation:
        text = text.expandtabs()

    text = textwrap.dedent(text)

    return (
        "\n".join(
            [(indentation + line).rstrip() for line in text.splitlines()]
        ).rstrip()
        + "\n"
    )


def _find_shortest_indentation(lines):
    """Return most shortest indentation."""
    assert not isinstance(lines, str)

    indentation = None

    for line in lines:
        if line.strip():
            non_whitespace_index = len(line) - len(line.lstrip())
            _indent = line[:non_whitespace_index]
            if indentation is None or len(_indent) < len(indentation):
                indentation = _indent

    return indentation or ""


def format_code(source, **kwargs):
    """Return source code with docstrings formatted.

    Wrap summary lines if summary_wrap_length is greater than 0.

    See "_format_code()" for parameters.
    """
    try:
        original_newline = find_newline(source.splitlines(True))
        code = _format_code(source, **kwargs)

        return normalize_line_endings(code.splitlines(True), original_newline)
    except (tokenize.TokenError, IndentationError):
        return source


def _format_code(
    source,
    summary_wrap_length=79,
    description_wrap_length=72,
    pre_summary_newline=False,
    make_summary_multi_line=False,
    post_description_blank=False,
    force_wrap=False,
    line_range=None,
    length_range=None,
):
    """Return source code with docstrings formatted."""
    if not source:
        return source

    if line_range is not None:
        assert line_range[0] > 0 and line_range[1] > 0

    if length_range is not None:
        assert length_range[0] > 0 and length_range[1] > 0

    modified_tokens = []

    sio = io.StringIO(source)
    previous_token_string = ""
    previous_token_type = None
    only_comments_so_far = True

    for (
        token_type,
        token_string,
        start,
        end,
        line,
    ) in tokenize.generate_tokens(sio.readline):

        if (
            token_type == tokenize.STRING
            and token_string.startswith(QUOTE_TYPES)
            and (
                previous_token_type == tokenize.INDENT or only_comments_so_far
            )
            and is_in_range(line_range, start[0], end[0])
            and has_correct_length(length_range, start[0], end[0])
        ):
            indentation = "" if only_comments_so_far else previous_token_string
<<<<<<< HEAD

=======
>>>>>>> 969cca75
            token_string = format_docstring(
                indentation,
                token_string,
                summary_wrap_length=summary_wrap_length,
                description_wrap_length=description_wrap_length,
                pre_summary_newline=pre_summary_newline,
                make_summary_multi_line=make_summary_multi_line,
                post_description_blank=post_description_blank,
                force_wrap=force_wrap,
            )

        if token_type not in [tokenize.COMMENT, tokenize.NEWLINE, tokenize.NL]:
            only_comments_so_far = False

        previous_token_string = token_string
        previous_token_type = token_type

        modified_tokens.append((token_type, token_string, start, end, line))

    return untokenize.untokenize(modified_tokens)


def format_docstring(
    indentation,
    docstring,
    summary_wrap_length=0,
    description_wrap_length=0,
    pre_summary_newline=False,
    make_summary_multi_line=False,
    post_description_blank=False,
    force_wrap=False,
):
    """Return formatted version of docstring.

    Wrap summary lines if summary_wrap_length is greater than 0.

    Relevant parts of PEP 257:
        - For consistency, always use triple double quotes around docstrings.
        - Triple quotes are used even though the string fits on one line.
        - Multi-line docstrings consist of a summary line just like a one-line
          docstring, followed by a blank line, followed by a more elaborate
          description.
        - Unless the entire docstring fits on a line, place the closing quotes
          on a line by themselves.
    """
    contents = strip_docstring(docstring)

    # Skip if there are nested triple double quotes
    if contents.count(QUOTE_TYPES[0]):
        return docstring

    # Do not modify things that start with doctests.
    if contents.lstrip().startswith(">>>"):
        return docstring

    summary, description = split_summary_and_description(contents)

    # Leave docstrings with underlined summaries alone.
    if remove_section_header(description).strip() != description.strip():
        return docstring

    if not force_wrap and is_some_sort_of_list(summary):
        # Something is probably not right with the splitting.
        return docstring

    if description:
        # Compensate for triple quotes by temporarily prepending 3 spaces.
        # This temporary prepending is undone below.
        initial_indent = (
            indentation if pre_summary_newline else 3 * " " + indentation
        )
<<<<<<< HEAD

=======
>>>>>>> 969cca75
        return '''\
"""{pre_summary}{summary}

{description}{post_description}
{indentation}"""\
'''.format(
            pre_summary=("\n" + indentation if pre_summary_newline else ""),
            summary=wrap_summary(
                normalize_summary(summary),
                wrap_length=summary_wrap_length,
                initial_indent=initial_indent,
                subsequent_indent=indentation,
            ).lstrip(),
            description=wrap_description(
                description,
                indentation=indentation,
                wrap_length=description_wrap_length,
                force_wrap=force_wrap,
            ),
            post_description=("\n" if post_description_blank else ""),
            indentation=indentation,
        )
    else:
        if not make_summary_multi_line:
            return wrap_summary(
                '"""' + normalize_summary(contents) + '"""',
                wrap_length=summary_wrap_length,
                initial_indent=indentation,
                subsequent_indent=indentation,
            ).strip()

        beginning = '"""\n' + indentation
        ending = "\n" + indentation + '"""'
        summary_wrapped = wrap_summary(
            normalize_summary(contents),
            wrap_length=summary_wrap_length,
            initial_indent=indentation,
            subsequent_indent=indentation,
        ).strip()
        return "{beginning}{summary}{ending}".format(
            beginning=beginning, summary=summary_wrapped, ending=ending
        )


def is_probably_beginning_of_sentence(line):
    """Return True if this line begins a new sentence."""
    # Check heuristically for a parameter list.
    for token in ["@", "-", r"\*"]:
        if re.search(r"\s" + token + r"\s", line):
            return True

    stripped_line = line.strip()
    is_beginning_of_sentence = re.match(r'[^\w"\'`\(\)]', stripped_line)
    is_pydoc_ref = re.match(r"^:\w+:", stripped_line)

    return is_beginning_of_sentence and not is_pydoc_ref


def split_summary_and_description(contents):
    """Split docstring into summary and description.

    Return tuple (summary, description).
    """
    split_lines = contents.rstrip().splitlines()

    for index in range(1, len(split_lines)):
        found = False

        if not split_lines[index].strip():
            # Empty line separation would indicate the rest is the description.
            found = True
        elif is_probably_beginning_of_sentence(split_lines[index]):
            # Symbol on second line probably is a description with a list.
            found = True

        if found:
            return (
                "\n".join(split_lines[:index]).strip(),
                "\n".join(split_lines[index:]).rstrip(),
            )

    # Break on first sentence.
    split = split_first_sentence(contents)
    if split[0].strip() and split[1].strip():
        return (
            split[0].strip(),
            _find_shortest_indentation(split[1].splitlines()[1:])
            + split[1].strip(),
        )

    return (contents, "")


def split_first_sentence(text):
    """Split text into first sentence and the rest.

    Return a tuple (sentence, rest).
    """
    sentence = ""
    rest = text
    delimiter = ""
    previous_delimiter = ""

    while rest:
        split = re.split(r"(\s)", rest, maxsplit=1)
<<<<<<< HEAD

=======
>>>>>>> 969cca75
        word = split[0]
        if len(split) == 3:
            delimiter = split[1]
            rest = split[2]
        else:
            assert len(split) == 1
            delimiter = ""
            rest = ""

        sentence += previous_delimiter + word

        if sentence.endswith(("e.g.", "i.e.", "Dr.", "Mr.", "Mrs.", "Ms.")):
            # Ignore false end of sentence.
            pass
        elif sentence.endswith((".", "?", "!")):
            break
        elif sentence.endswith(":") and delimiter == "\n":
            # Break on colon if it ends the line. This is a heuristic to detect
            # the beginning of some parameter list afterwards.
            break

        previous_delimiter = delimiter
        delimiter = ""

    return (sentence, delimiter + rest)


def is_some_sort_of_list(text):
    """Return True if text looks like a list."""
    split_lines = text.rstrip().splitlines()

    # TODO: Find a better way of doing this.
    # Very large number of lines but short columns probably means a list of
    # items.
    if (
        len(split_lines)
        / max([len(line.strip()) for line in split_lines] + [1])
        > HEURISTIC_MIN_LIST_ASPECT_RATIO
    ):
        return True

    return any(
        (
            re.match(r"\s*$", line)
            or
            # "1. item"
            re.match(r"\s*[0-9]\.", line)
            or
            # "@parameter"
            re.match(r"\s*[\-*:=@]", line)
            or
            # "parameter - description"
            re.match(r".*\s+[\-*:=@]\s+", line)
            or
            # "parameter: description"
            re.match(r"\s*\S+[\-*:=@]\s+", line)
            or
            # "parameter:\n    description"
            re.match(r"\s*\S+:\s*$", line)
            or
            # "parameter -- description"
            re.match(r"\s*\S+\s+--\s+", line)
        )
        for line in split_lines
    )


def is_some_sort_of_code(text):
    """Return True if text looks like code."""
    return any(len(word) > 50 for word in text.split())


def find_newline(source):
    """Return type of newline used in source.

    Input is a list of lines.
    """
    assert not isinstance(source, unicode)

    counter = collections.defaultdict(int)
    for line in source:
        if line.endswith(CRLF):
            counter[CRLF] += 1
        elif line.endswith(CR):
            counter[CR] += 1
        elif line.endswith(LF):
            counter[LF] += 1
    return (sorted(counter, key=counter.get, reverse=True) or [LF])[0]


def normalize_line(line, newline):
    """Return line with fixed ending, if ending was present in line.

    Otherwise, does nothing.
    """
    stripped = line.rstrip("\n\r")
<<<<<<< HEAD

=======
>>>>>>> 969cca75
    return stripped + newline if stripped != line else line


def normalize_line_endings(lines, newline):
    """Return fixed line endings.

    All lines will be modified to use the most common line ending.
    """
    return "".join([normalize_line(line, newline) for line in lines])


def strip_docstring(docstring: str) -> str:
    """Return contents of docstring.

    :param docstring: the docstring, including the opening and closing triple
        quotes.
    :return: docstring with the triple quotes removed.
    :rtype: str
    """
    docstring = docstring.strip()

    for quote in QUOTE_TYPES:
        if docstring.startswith(quote) and docstring.endswith(quote):
            return docstring.split(quote, 1)[1].rsplit(quote, 1)[0].strip()

    raise ValueError(
<<<<<<< HEAD
        "docformatter only handles strings that start with triple quotes"
=======
        "docformatter only handles strings that start with " "triple quotes"
>>>>>>> 969cca75
    )


def unwrap_summary(summary):
    """Return summary with newlines removed in preparation for wrapping."""
    return re.sub(r"\s*\n\s*", " ", summary)


def normalize_summary(summary):
    """Return normalized docstring summary."""
    # remove trailing whitespace
    summary = summary.rstrip()

    # Add period at end of sentence
    if (
        summary
        and (summary[-1].isalnum() or summary[-1] in ['"', "'"])
        and (not summary.startswith("#"))
    ):
        summary += "."

    return summary


def wrap_summary(summary, initial_indent, subsequent_indent, wrap_length):
    """Return line-wrapped summary text."""
    if wrap_length > 0:
        return "\n".join(
            textwrap.wrap(
                unwrap_summary(summary),
                width=wrap_length,
                initial_indent=initial_indent,
                subsequent_indent=subsequent_indent,
            )
        ).strip()
    else:
        return summary


def wrap_description(text, indentation, wrap_length, force_wrap):
    """Return line-wrapped description text.

    We only wrap simple descriptions. We leave doctests, multi-paragraph
    text, and bulleted lists alone.
    """
    text = strip_leading_blank_lines(text)

    # Do not modify doctests at all.
    if ">>>" in text:
        return text

    text = reindent(text, indentation).rstrip()

    # Ignore possibly complicated cases.
    if wrap_length <= 0 or (
        not force_wrap
        and (is_some_sort_of_list(text) or is_some_sort_of_code(text))
    ):
        return text

    return (
        indentation
        + "\n".join(
            textwrap.wrap(
                textwrap.dedent(text),
                width=wrap_length,
                initial_indent=indentation,
                subsequent_indent=indentation,
            )
        ).strip()
    )


def remove_section_header(text):
    r"""Return text with section header removed.

    >>> remove_section_header('----\nfoo\nbar\n')
    'foo\nbar\n'

    >>> remove_section_header('===\nfoo\nbar\n')
    'foo\nbar\n'

    """
    stripped = text.lstrip()
    if not stripped:
        return text

    first = stripped[0]
    return (
        text
        if (
            first.isalnum()
            or first.isspace()
            or stripped.splitlines()[0].strip(first).strip()
        )
        else stripped.lstrip(first).lstrip()
    )


def strip_leading_blank_lines(text):
    """Return text with leading blank lines removed."""
    split = text.splitlines()

    found = next(
        (index for index, line in enumerate(split) if line.strip()), 0
    )
    return "\n".join(split[found:])


def open_with_encoding(filename, encoding, mode="r"):
    """Return opened file with a specific encoding."""
    return io.open(
        filename, mode=mode, encoding=encoding, newline=""
    )  # Preserve line endings


def detect_encoding(filename):
    """Return file encoding."""
    try:
        with open(filename, "rb") as input_file:
            # Standard Library Imports
            from lib2to3.pgen2 import tokenize as lib2to3_tokenize

            encoding = lib2to3_tokenize.detect_encoding(input_file.readline)[0]

            # Check for correctness of encoding.
            with open_with_encoding(filename, encoding) as input_file:
                input_file.read()

        return encoding
    except (SyntaxError, LookupError, UnicodeDecodeError):
        return "latin-1"


def format_file(filename, args, standard_out):
    """Run format_code() on a file.

    Return: one of the FormatResult codes.
    """
    encoding = detect_encoding(filename)
    with open_with_encoding(filename, encoding=encoding) as input_file:
        source = input_file.read()
        formatted_source = _format_code_with_args(source, args)

    if source != formatted_source:
        if args.check:
            return FormatResult.check_failed
        elif args.in_place:
            with open_with_encoding(
                filename, mode="w", encoding=encoding
            ) as output_file:
                output_file.write(formatted_source)
        else:
            # Standard Library Imports
            import difflib

            diff = difflib.unified_diff(
                source.splitlines(),
                formatted_source.splitlines(),
                f"before/{filename}",
                f"after/{filename}",
                lineterm="",
            )

            standard_out.write("\n".join(list(diff) + [""]))

    return FormatResult.ok


def _format_code_with_args(source, args):
    """Run format_code with parsed command-line arguments."""
    return format_code(
        source,
        summary_wrap_length=args.wrap_summaries,
        description_wrap_length=args.wrap_descriptions,
        pre_summary_newline=args.pre_summary_newline,
        make_summary_multi_line=args.make_summary_multi_line,
        post_description_blank=args.post_description_blank,
        force_wrap=args.force_wrap,
        line_range=args.line_range,
    )


def find_config_file(args):
    """Find the configuration file the user specified."""
    flargs = {}

    config_file = args[args.index("--config") + 1]

    if os.path.isfile(config_file):
        argfile = os.path.basename(config_file)
        config_files = ["pyproject.toml"]
        for f in config_files:
            if argfile == f:
                flargs = read_configuration_from_file(config_file)

    return flargs


def read_configuration_from_file(configfile):
    """Read docformatter options from a configuration file."""
    flargs = {}
    fullpath, ext = os.path.splitext(configfile)
    filename = os.path.basename(fullpath)

    if ext == ".toml" and TOMLI_INSTALLED and filename == "pyproject":
        with open(configfile, "rb") as f:
            config = tomli.load(f)

        result = config.get("tool", {}).get("docformatter", None)
        if result is not None:
            flargs = {
                k: v if isinstance(v, list) else str(v)
                for k, v in result.items()
            }

    return flargs


def _main(argv, standard_out, standard_error, standard_in):
    """Run internal main entry point."""
    # Standard Library Imports
    import argparse

    flargs = find_config_file(argv) if "--config" in argv else {}
    parser = argparse.ArgumentParser(description=__doc__, prog="docformatter")
    changes = parser.add_mutually_exclusive_group()
    changes.add_argument(
        "-i",
        "--in-place",
        action="store_true",
        help="make changes to files instead of printing " "diffs",
    )
    changes.add_argument(
        "-c",
        "--check",
        action="store_true",
        help="only check and report incorrectly formatted " "files",
    )
    parser.add_argument(
        "-r",
        "--recursive",
        action="store_true",
        default=bool(flargs.get("recursive", False)),
        help="drill down directories recursively",
    )
    parser.add_argument(
        "-e",
        "--exclude",
        nargs="*",
        help="exclude directories and files by names",
    )
    parser.add_argument(
        "--wrap-summaries",
        default=int(flargs.get("wrap-summaries", 79)),
        type=int,
        metavar="length",
        help="wrap long summary lines at this length; "
        "set to 0 to disable wrapping "
        "(default: %(default)s)",
    )
    parser.add_argument(
        "--wrap-descriptions",
        default=int(flargs.get("wrap-descriptions", 72)),
        type=int,
        metavar="length",
        help="wrap descriptions at this length; "
        "set to 0 to disable wrapping "
        "(default: %(default)s)",
    )
    parser.add_argument(
        "--blank",
        dest="post_description_blank",
        action="store_true",
        default=bool(flargs.get("blank", False)),
        help="add blank line after description",
    )
    parser.add_argument(
        "--pre-summary-newline",
        action="store_true",
        default=bool(flargs.get("pre-summary-newline", False)),
        help="add a newline before the summary of a " "multi-line docstring",
    )
    parser.add_argument(
        "--make-summary-multi-line",
        action="store_true",
        default=bool(flargs.get("make-summary-multi-line", False)),
        help="add a newline before and after the summary of a "
        "one-line docstring",
    )
    parser.add_argument(
        "--force-wrap",
        action="store_true",
        default=bool(flargs.get("force-wrap", False)),
        help="force descriptions to be wrapped even if it may "
        "result in a mess",
    )
    parser.add_argument(
        "--range",
        metavar="line",
        dest="line_range",
        default=flargs.get("range", None),
        type=int,
        nargs=2,
        help="apply docformatter to docstrings between these "
        "lines; line numbers are indexed at 1",
    )
    parser.add_argument(
        "--docstring-length",
        metavar="length",
        dest="length_range",
        default=flargs.get("docstring-length", None),
        type=int,
        nargs=2,
        help="apply docformatter to docstrings of given " "length range",
    )
    parser.add_argument(
        "--version", action="version", version=f"%(prog)s {__version__}"
    )

    parser.add_argument(
        "--config", help="path to file containing docformatter options"
    )
    parser.add_argument(
        "files", nargs="+", help="files to format or '-' for standard in"
    )

    args = parser.parse_args(argv[1:])

    if args.line_range:
        if args.line_range[0] <= 0:
            parser.error("--range must be positive numbers")
        if args.line_range[0] > args.line_range[1]:
            parser.error(
                "First value of --range should be less than or equal "
                "to the second"
            )

    if args.length_range:
        if args.length_range[0] <= 0:
            parser.error("--docstring-length must be positive numbers")
        if args.length_range[0] > args.length_range[1]:
            parser.error(
                "First value of --docstring-length should be less "
                "than or equal to the second"
            )

    if "-" in args.files:
        _format_standard_in(
            args,
            parser=parser,
            standard_out=standard_out,
            standard_in=standard_in,
        )
    else:
        return _format_files(
            args, standard_out=standard_out, standard_error=standard_error
        )


def _format_standard_in(args, parser, standard_out, standard_in):
    """Print formatted text to standard out."""
    if len(args.files) > 1:
        parser.error("cannot mix standard in and regular files")

    if args.in_place:
        parser.error("--in-place cannot be used with standard input")

    if args.recursive:
        parser.error("--recursive cannot be used with standard input")

    encoding = None
    source = standard_in.read()

    if not isinstance(source, unicode):
        encoding = standard_in.encoding or _get_encoding()
        source = source.decode(encoding)

    formatted_source = _format_code_with_args(source, args=args)
    if encoding:
        formatted_source = formatted_source.encode(encoding)

    standard_out.write(formatted_source)


def _get_encoding():
    """Return preferred encoding."""
    return locale.getpreferredencoding() or sys.getdefaultencoding()


def find_py_files(sources, recursive, exclude=None):
    """Find Python source files.

    Parameters
        - sources: iterable with paths as strings.
        - recursive: drill down directories if True.
        - exclude: string based on which directories and files are excluded.

    Return: yields paths to found files.
    """

    def not_hidden(name):
        """Return True if file 'name' isn't .hidden."""
        return not name.startswith(".")

    def is_excluded(name, exclude):
        """Return True if file 'name' is excluded."""
        if not exclude:
            return False
        for e in exclude:
            if re.search(re.escape(str(e)), name, re.IGNORECASE):
                return True
        return False

    for name in sorted(sources):
        if recursive and os.path.isdir(name):
            for root, dirs, children in os.walk(unicode(name)):
                dirs[:] = [
                    d
                    for d in dirs
                    if not_hidden(d) and not is_excluded(d, _PYTHON_LIBS)
                ]
                dirs[:] = sorted(
                    [d for d in dirs if not is_excluded(d, exclude)]
                )
                files = sorted(
                    [
                        f
                        for f in children
                        if not_hidden(f) and not is_excluded(f, exclude)
                    ]
                )
                for filename in files:
                    if filename.endswith(".py") and not is_excluded(
                        root, exclude
                    ):
                        yield os.path.join(root, filename)
        else:
            yield name


def _format_files(args, standard_out, standard_error):
    """Format multiple files.

    Return: one of the FormatResult codes.
    """
    outcomes = collections.Counter()
    for filename in find_py_files(
        set(args.files), args.recursive, args.exclude
    ):
        try:
            result = format_file(
                filename, args=args, standard_out=standard_out
            )
            outcomes[result] += 1
            if result == FormatResult.check_failed:
                print(unicode(filename), file=standard_error)
        except IOError as exception:
            outcomes[FormatResult.error] += 1
            print(unicode(exception), file=standard_error)

    return_codes = [  # in order of preference
        FormatResult.error,
        FormatResult.check_failed,
        FormatResult.ok,
    ]
    for code in return_codes:
        if outcomes[code]:
            return code


def main():
    """Run main entry point."""
    try:
        # Exit on broken pipe.
        signal.signal(signal.SIGPIPE, signal.SIG_DFL)
    except AttributeError:  # pragma: no cover
        # SIGPIPE is not available on Windows.
        pass

    try:
        return _main(
            sys.argv,
            standard_out=sys.stdout,
            standard_error=sys.stderr,
            standard_in=sys.stdin,
        )
    except KeyboardInterrupt:  # pragma: no cover
        return FormatResult.interrupted  # pragma: no cover


if __name__ == "__main__":
    sys.exit(main())<|MERGE_RESOLUTION|>--- conflicted
+++ resolved
@@ -198,10 +198,7 @@
             and has_correct_length(length_range, start[0], end[0])
         ):
             indentation = "" if only_comments_so_far else previous_token_string
-<<<<<<< HEAD
-
-=======
->>>>>>> 969cca75
+
             token_string = format_docstring(
                 indentation,
                 token_string,
@@ -273,10 +270,6 @@
         initial_indent = (
             indentation if pre_summary_newline else 3 * " " + indentation
         )
-<<<<<<< HEAD
-
-=======
->>>>>>> 969cca75
         return '''\
 """{pre_summary}{summary}
 
@@ -382,10 +375,6 @@
 
     while rest:
         split = re.split(r"(\s)", rest, maxsplit=1)
-<<<<<<< HEAD
-
-=======
->>>>>>> 969cca75
         word = split[0]
         if len(split) == 3:
             delimiter = split[1]
@@ -482,10 +471,6 @@
     Otherwise, does nothing.
     """
     stripped = line.rstrip("\n\r")
-<<<<<<< HEAD
-
-=======
->>>>>>> 969cca75
     return stripped + newline if stripped != line else line
 
 
@@ -512,11 +497,7 @@
             return docstring.split(quote, 1)[1].rsplit(quote, 1)[0].strip()
 
     raise ValueError(
-<<<<<<< HEAD
         "docformatter only handles strings that start with triple quotes"
-=======
-        "docformatter only handles strings that start with " "triple quotes"
->>>>>>> 969cca75
     )
 
 
