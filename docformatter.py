#!/usr/bin/env python
#
# Copyright (C) 2012-2019 Steven Myint
#
# Permission is hereby granted, free of charge, to any person obtaining
# a copy of this software and associated documentation files (the
# "Software"), to deal in the Software without restriction, including
# without limitation the rights to use, copy, modify, merge, publish,
# distribute, sublicense, and/or sell copies of the Software, and to
# permit persons to whom the Software is furnished to do so, subject to
# the following conditions:
#
# The above copyright notice and this permission notice shall be
# included in all copies or substantial portions of the Software.
#
# THE SOFTWARE IS PROVIDED "AS IS", WITHOUT WARRANTY OF ANY KIND,
# EXPRESS OR IMPLIED, INCLUDING BUT NOT LIMITED TO THE WARRANTIES OF
# MERCHANTABILITY, FITNESS FOR A PARTICULAR PURPOSE AND
# NONINFRINGEMENT. IN NO EVENT SHALL THE AUTHORS OR COPYRIGHT HOLDERS
# BE LIABLE FOR ANY CLAIM, DAMAGES OR OTHER LIABILITY, WHETHER IN AN
# ACTION OF CONTRACT, TORT OR OTHERWISE, ARISING FROM, OUT OF OR IN
# CONNECTION WITH THE SOFTWARE OR THE USE OR OTHER DEALINGS IN THE
# SOFTWARE.

"""Formats docstrings to follow PEP 257."""

from __future__ import (
    absolute_import,
    division,
    print_function,
    unicode_literals,
)

# Standard Library Imports
import collections
import io
import locale
import os
import re
import signal
import sys
import sysconfig
import textwrap
import tokenize

# Third Party Imports
import untokenize

try:
    # Third Party Imports
    import tomli

    TOMLI_INSTALLED = True
except ImportError:
    TOMLI_INSTALLED = False

__version__ = "1.4"


try:
    unicode
except NameError:
    unicode = str


HEURISTIC_MIN_LIST_ASPECT_RATIO = 0.4

CR = "\r"
LF = "\n"
CRLF = "\r\n"
QUOTE_TYPES = (
    '"""',
    "'''",
)

_PYTHON_LIBS = set(sysconfig.get_paths().values())


class FormatResult(object):
    """Possible exit codes."""

    ok = 0
    error = 1
    interrupted = 2
    check_failed = 3


def has_correct_length(length_range, start, end):
    """Return True if docstring's length is in range."""
    if length_range is None:
        return True
    min_length, max_length = length_range

    docstring_length = end + 1 - start
    return min_length <= docstring_length <= max_length


def is_in_range(line_range, start, end):
    """Return True if start/end is in line_range."""
    if line_range is None:
        return True
    return any(
        line_range[0] <= line_no <= line_range[1]
        for line_no in range(start, end + 1)
    )


def reindent(text, indentation):
    """Return reindented text that matches indentation."""
    if "\t" not in indentation:
        text = text.expandtabs()

    text = textwrap.dedent(text)

    return (
        "\n".join(
            [(indentation + line).rstrip() for line in text.splitlines()]
        ).rstrip()
        + "\n"
    )


def _find_shortest_indentation(lines):
    """Return most shortest indentation."""
    assert not isinstance(lines, str)

    indentation = None

    for line in lines:
        if line.strip():
            non_whitespace_index = len(line) - len(line.lstrip())
            _indent = line[:non_whitespace_index]
            if indentation is None or len(_indent) < len(indentation):
                indentation = _indent

    return indentation or ""


def format_code(source, **kwargs):
    """Return source code with docstrings formatted.

    Wrap summary lines if summary_wrap_length is greater than 0.

    See "_format_code()" for parameters.
    """
    try:
        original_newline = find_newline(source.splitlines(True))
        code = _format_code(source, **kwargs)

        return normalize_line_endings(code.splitlines(True), original_newline)
    except (tokenize.TokenError, IndentationError):
        return source


def _format_code(
    source,
    summary_wrap_length=79,
    description_wrap_length=72,
    pre_summary_newline=False,
    make_summary_multi_line=False,
    post_description_blank=False,
    force_wrap=False,
    line_range=None,
    length_range=None,
):
    """Return source code with docstrings formatted."""
    if not source:
        return source

    if line_range is not None:
        assert line_range[0] > 0 and line_range[1] > 0

    if length_range is not None:
        assert length_range[0] > 0 and length_range[1] > 0

    modified_tokens = []

    sio = io.StringIO(source)
    previous_token_string = ""
    previous_token_type = None
    only_comments_so_far = True

    for (
        token_type,
        token_string,
        start,
        end,
        line,
    ) in tokenize.generate_tokens(sio.readline):

        if (
            token_type == tokenize.STRING
            and token_string.startswith(QUOTE_TYPES)
            and (
                previous_token_type == tokenize.INDENT or only_comments_so_far
            )
            and is_in_range(line_range, start[0], end[0])
            and has_correct_length(length_range, start[0], end[0])
        ):
<<<<<<< HEAD
            indentation = "" if only_comments_so_far else previous_token_string
=======
            indentation = '' if only_comments_so_far else previous_token_string
>>>>>>> 63bb1afb
            token_string = format_docstring(
                indentation,
                token_string,
                summary_wrap_length=summary_wrap_length,
                description_wrap_length=description_wrap_length,
                pre_summary_newline=pre_summary_newline,
                make_summary_multi_line=make_summary_multi_line,
                post_description_blank=post_description_blank,
                force_wrap=force_wrap,
            )

        if token_type not in [tokenize.COMMENT, tokenize.NEWLINE, tokenize.NL]:
            only_comments_so_far = False

        previous_token_string = token_string
        previous_token_type = token_type

        modified_tokens.append((token_type, token_string, start, end, line))

    return untokenize.untokenize(modified_tokens)


def format_docstring(
    indentation,
    docstring,
    summary_wrap_length=0,
    description_wrap_length=0,
    pre_summary_newline=False,
    make_summary_multi_line=False,
    post_description_blank=False,
    force_wrap=False,
):
    """Return formatted version of docstring.

    Wrap summary lines if summary_wrap_length is greater than 0.

    Relevant parts of PEP 257:
        - For consistency, always use triple double quotes around docstrings.
        - Triple quotes are used even though the string fits on one line.
        - Multi-line docstrings consist of a summary line just like a one-line
          docstring, followed by a blank line, followed by a more elaborate
          description.
        - Unless the entire docstring fits on a line, place the closing quotes
          on a line by themselves.
    """
    contents = strip_docstring(docstring)

    # Skip if there are nested triple double quotes
    if contents.count(QUOTE_TYPES[0]):
        return docstring

    # Do not modify things that start with doctests.
    if contents.lstrip().startswith(">>>"):
        return docstring

    summary, description = split_summary_and_description(contents)

    # Leave docstrings with underlined summaries alone.
    if remove_section_header(description).strip() != description.strip():
        return docstring

    if not force_wrap and is_some_sort_of_list(summary):
        # Something is probably not right with the splitting.
        return docstring

    if description:
        # Compensate for triple quotes by temporarily prepending 3 spaces.
        # This temporary prepending is undone below.
<<<<<<< HEAD
        initial_indent = (
            indentation if pre_summary_newline else 3 * " " + indentation
        )
=======
        initial_indent = indentation if pre_summary_newline else 3 * ' ' + indentation
>>>>>>> 63bb1afb
        return '''\
"""{pre_summary}{summary}

{description}{post_description}
{indentation}"""\
'''.format(
            pre_summary=("\n" + indentation if pre_summary_newline else ""),
            summary=wrap_summary(
                normalize_summary(summary),
                wrap_length=summary_wrap_length,
                initial_indent=initial_indent,
                subsequent_indent=indentation,
            ).lstrip(),
            description=wrap_description(
                description,
                indentation=indentation,
                wrap_length=description_wrap_length,
                force_wrap=force_wrap,
            ),
            post_description=("\n" if post_description_blank else ""),
            indentation=indentation,
        )
    else:
        if not make_summary_multi_line:
            return wrap_summary(
                '"""' + normalize_summary(contents) + '"""',
                wrap_length=summary_wrap_length,
                initial_indent=indentation,
                subsequent_indent=indentation,
            ).strip()

        beginning = '"""\n' + indentation
        ending = "\n" + indentation + '"""'
        summary_wrapped = wrap_summary(
            normalize_summary(contents),
            wrap_length=summary_wrap_length,
            initial_indent=indentation,
            subsequent_indent=indentation,
        ).strip()
        return "{beginning}{summary}{ending}".format(
            beginning=beginning, summary=summary_wrapped, ending=ending
        )


def is_probably_beginning_of_sentence(line):
    """Return True if this line begins a new sentence."""
    # Check heuristically for a parameter list.
    for token in ["@", "-", r"\*"]:
        if re.search(r"\s" + token + r"\s", line):
            return True

    stripped_line = line.strip()
    is_beginning_of_sentence = re.match(r'[^\w"\'`\(\)]', stripped_line)
    is_pydoc_ref = re.match(r"^:\w+:", stripped_line)

    return is_beginning_of_sentence and not is_pydoc_ref


def split_summary_and_description(contents):
    """Split docstring into summary and description.

    Return tuple (summary, description).
    """
    split_lines = contents.rstrip().splitlines()

    for index in range(1, len(split_lines)):
        found = False

        if not split_lines[index].strip():
            # Empty line separation would indicate the rest is the description.
            found = True
        elif is_probably_beginning_of_sentence(split_lines[index]):
            # Symbol on second line probably is a description with a list.
            found = True

        if found:
            return (
                "\n".join(split_lines[:index]).strip(),
                "\n".join(split_lines[index:]).rstrip(),
            )

    # Break on first sentence.
    split = split_first_sentence(contents)
    if split[0].strip() and split[1].strip():
        return (
            split[0].strip(),
            _find_shortest_indentation(split[1].splitlines()[1:])
            + split[1].strip(),
        )

    return (contents, "")


def split_first_sentence(text):
    """Split text into first sentence and the rest.

    Return a tuple (sentence, rest).
    """
    sentence = ""
    rest = text
    delimiter = ""
    previous_delimiter = ""

    while rest:
<<<<<<< HEAD
        split = re.split(r"(\s)", rest, maxsplit=1)
=======
        split = re.split(r'(\s)', rest, maxsplit=1)
>>>>>>> 63bb1afb
        word = split[0]
        if len(split) == 3:
            delimiter = split[1]
            rest = split[2]
        else:
            assert len(split) == 1
<<<<<<< HEAD
            delimiter = ""
            rest = ""
=======
            delimiter = ''
            rest = ''
>>>>>>> 63bb1afb

        sentence += previous_delimiter + word

        if sentence.endswith(("e.g.", "i.e.", "Dr.", "Mr.", "Mrs.", "Ms.")):
            # Ignore false end of sentence.
            pass
        elif sentence.endswith((".", "?", "!")):
            break
        elif sentence.endswith(":") and delimiter == "\n":
            # Break on colon if it ends the line. This is a heuristic to detect
            # the beginning of some parameter list afterwards.
            break

        previous_delimiter = delimiter
        delimiter = ""

    return (sentence, delimiter + rest)


def is_some_sort_of_list(text):
    """Return True if text looks like a list."""
    split_lines = text.rstrip().splitlines()

    # TODO: Find a better way of doing this.
    # Very large number of lines but short columns probably means a list of
    # items.
    if (
        len(split_lines)
        / max([len(line.strip()) for line in split_lines] + [1])
        > HEURISTIC_MIN_LIST_ASPECT_RATIO
    ):
        return True

    return any(
        (
<<<<<<< HEAD
            re.match(r"\s*$", line)
            or
            # "1. item"
            re.match(r"\s*[0-9]\.", line)
            or
            # "@parameter"
            re.match(r"\s*[\-*:=@]", line)
            or
            # "parameter - description"
            re.match(r".*\s+[\-*:=@]\s+", line)
            or
            # "parameter: description"
            re.match(r"\s*\S+[\-*:=@]\s+", line)
            or
            # "parameter:\n    description"
            re.match(r"\s*\S+:\s*$", line)
            or
            # "parameter -- description"
            re.match(r"\s*\S+\s+--\s+", line)
=======
            re.match(r'\s*$', line)
            or
            # "1. item"
            re.match(r'\s*[0-9]\.', line)
            or
            # "@parameter"
            re.match(r'\s*[\-*:=@]', line)
            or
            # "parameter - description"
            re.match(r'.*\s+[\-*:=@]\s+', line)
            or
            # "parameter: description"
            re.match(r'\s*\S+[\-*:=@]\s+', line)
            or
            # "parameter:\n    description"
            re.match(r'\s*\S+:\s*$', line)
            or
            # "parameter -- description"
            re.match(r'\s*\S+\s+--\s+', line)
>>>>>>> 63bb1afb
        )
        for line in split_lines
    )


def is_some_sort_of_code(text):
    """Return True if text looks like code."""
    return any(len(word) > 50 for word in text.split())


def find_newline(source):
    """Return type of newline used in source.

    Input is a list of lines.
    """
    assert not isinstance(source, unicode)

    counter = collections.defaultdict(int)
    for line in source:
        if line.endswith(CRLF):
            counter[CRLF] += 1
        elif line.endswith(CR):
            counter[CR] += 1
        elif line.endswith(LF):
            counter[LF] += 1
    return (sorted(counter, key=counter.get, reverse=True) or [LF])[0]


def normalize_line(line, newline):
    """Return line with fixed ending, if ending was present in line.

    Otherwise, does nothing.
    """
<<<<<<< HEAD
    stripped = line.rstrip("\n\r")
=======
    stripped = line.rstrip('\n\r')
>>>>>>> 63bb1afb
    return stripped + newline if stripped != line else line


def normalize_line_endings(lines, newline):
    """Return fixed line endings.

    All lines will be modified to use the most common line ending.
    """
    return "".join([normalize_line(line, newline) for line in lines])


def strip_docstring(docstring: str) -> str:
    """Return contents of docstring.

    :param docstring: the docstring, including the opening and closing triple
        quotes.
    :return: docstring with the triple quotes removed.
    :rtype: str
    """
    docstring = docstring.strip()

    for quote in QUOTE_TYPES:
        if docstring.startswith(quote) and docstring.endswith(quote):
            return docstring.split(quote, 1)[1].rsplit(quote, 1)[0].strip()

    raise ValueError(
        "docformatter only handles strings that start with " "triple quotes"
    )


def unwrap_summary(summary):
    """Return summary with newlines removed in preparation for wrapping."""
    return re.sub(r"\s*\n\s*", " ", summary)


def normalize_summary(summary):
    """Return normalized docstring summary."""
    # remove trailing whitespace
    summary = summary.rstrip()

    # Add period at end of sentence
    if (
        summary
        and (summary[-1].isalnum() or summary[-1] in ['"', "'"])
        and (not summary.startswith("#"))
    ):
        summary += "."

    return summary


def wrap_summary(summary, initial_indent, subsequent_indent, wrap_length):
    """Return line-wrapped summary text."""
    if wrap_length > 0:
        return "\n".join(
            textwrap.wrap(
                unwrap_summary(summary),
                width=wrap_length,
                initial_indent=initial_indent,
                subsequent_indent=subsequent_indent,
            )
        ).strip()
    else:
        return summary


def wrap_description(text, indentation, wrap_length, force_wrap):
    """Return line-wrapped description text.

    We only wrap simple descriptions. We leave doctests, multi-paragraph
    text, and bulleted lists alone.
    """
    text = strip_leading_blank_lines(text)

    # Do not modify doctests at all.
    if ">>>" in text:
        return text

    text = reindent(text, indentation).rstrip()

    # Ignore possibly complicated cases.
    if wrap_length <= 0 or (
        not force_wrap
        and (is_some_sort_of_list(text) or is_some_sort_of_code(text))
    ):
        return text

    return (
        indentation
        + "\n".join(
            textwrap.wrap(
                textwrap.dedent(text),
                width=wrap_length,
                initial_indent=indentation,
                subsequent_indent=indentation,
            )
        ).strip()
    )


def remove_section_header(text):
    r"""Return text with section header removed.

    >>> remove_section_header('----\nfoo\nbar\n')
    'foo\nbar\n'

    >>> remove_section_header('===\nfoo\nbar\n')
    'foo\nbar\n'

    """
    stripped = text.lstrip()
    if not stripped:
        return text

    first = stripped[0]
    return (
        text
        if (
            first.isalnum()
            or first.isspace()
            or stripped.splitlines()[0].strip(first).strip()
        )
        else stripped.lstrip(first).lstrip()
    )


def strip_leading_blank_lines(text):
    """Return text with leading blank lines removed."""
    split = text.splitlines()

<<<<<<< HEAD
    found = next(
        (index for index, line in enumerate(split) if line.strip()), 0
    )
    return "\n".join(split[found:])
=======
    found = next((index for index, line in enumerate(split) if line.strip()), 0)
    return '\n'.join(split[found:])
>>>>>>> 63bb1afb


def open_with_encoding(filename, encoding, mode="r"):
    """Return opened file with a specific encoding."""
    return io.open(
        filename, mode=mode, encoding=encoding, newline=""
    )  # Preserve line endings


def detect_encoding(filename):
    """Return file encoding."""
    try:
        with open(filename, "rb") as input_file:
            # Standard Library Imports
            from lib2to3.pgen2 import tokenize as lib2to3_tokenize

            encoding = lib2to3_tokenize.detect_encoding(input_file.readline)[0]

            # Check for correctness of encoding.
            with open_with_encoding(filename, encoding) as input_file:
                input_file.read()

        return encoding
    except (SyntaxError, LookupError, UnicodeDecodeError):
        return "latin-1"


def format_file(filename, args, standard_out):
    """Run format_code() on a file.

    Return: one of the FormatResult codes.
    """
    encoding = detect_encoding(filename)
    with open_with_encoding(filename, encoding=encoding) as input_file:
        source = input_file.read()
        formatted_source = _format_code_with_args(source, args)

    if source != formatted_source:
        if args.check:
            return FormatResult.check_failed
        elif args.in_place:
            with open_with_encoding(
                filename, mode="w", encoding=encoding
            ) as output_file:
                output_file.write(formatted_source)
        else:
            # Standard Library Imports
            import difflib

            diff = difflib.unified_diff(
                source.splitlines(),
                formatted_source.splitlines(),
                f"before/{filename}",
                f"after/{filename}",
                lineterm="",
            )

            standard_out.write("\n".join(list(diff) + [""]))

    return FormatResult.ok


def _format_code_with_args(source, args):
    """Run format_code with parsed command-line arguments."""
    return format_code(
        source,
        summary_wrap_length=args.wrap_summaries,
        description_wrap_length=args.wrap_descriptions,
        pre_summary_newline=args.pre_summary_newline,
        make_summary_multi_line=args.make_summary_multi_line,
        post_description_blank=args.post_description_blank,
        force_wrap=args.force_wrap,
        line_range=args.line_range,
    )


def find_config_file(args):
    """Find the configuration file the user specified."""
    flargs = {}

    config_file = args[args.index("--config") + 1]

    if os.path.isfile(config_file):
        argfile = os.path.basename(config_file)
        config_files = ["pyproject.toml"]
        for f in config_files:
            if argfile == f:
                flargs = read_configuration_from_file(config_file)

    return flargs


def read_configuration_from_file(configfile):
    """Read docformatter options from a configuration file."""
    flargs = {}
    fullpath, ext = os.path.splitext(configfile)
    filename = os.path.basename(fullpath)

    if ext == ".toml" and TOMLI_INSTALLED and filename == "pyproject":
        with open(configfile, "rb") as f:
            config = tomli.load(f)

        result = config.get("tool", {}).get("docformatter", None)
        if result is not None:
            flargs = {
                k: v if isinstance(v, list) else str(v)
                for k, v in result.items()
            }

    return flargs


def _main(argv, standard_out, standard_error, standard_in):
    """Run internal main entry point."""
    # Standard Library Imports
    import argparse

    flargs = find_config_file(argv) if "--config" in argv else {}
    parser = argparse.ArgumentParser(description=__doc__, prog="docformatter")
    changes = parser.add_mutually_exclusive_group()
    changes.add_argument(
        "-i",
        "--in-place",
        action="store_true",
        help="make changes to files instead of printing " "diffs",
    )
    changes.add_argument(
        "-c",
        "--check",
        action="store_true",
        help="only check and report incorrectly formatted " "files",
    )
    parser.add_argument(
        "-r",
        "--recursive",
        action="store_true",
        default=bool(flargs.get("recursive", False)),
        help="drill down directories recursively",
    )
    parser.add_argument(
        "-e",
        "--exclude",
        nargs="*",
        help="exclude directories and files by names",
    )
    parser.add_argument(
        "--wrap-summaries",
        default=int(flargs.get("wrap-summaries", 79)),
        type=int,
        metavar="length",
        help="wrap long summary lines at this length; "
        "set to 0 to disable wrapping "
        "(default: %(default)s)",
    )
    parser.add_argument(
        "--wrap-descriptions",
        default=int(flargs.get("wrap-descriptions", 72)),
        type=int,
        metavar="length",
        help="wrap descriptions at this length; "
        "set to 0 to disable wrapping "
        "(default: %(default)s)",
    )
    parser.add_argument(
        "--blank",
        dest="post_description_blank",
        action="store_true",
        default=bool(flargs.get("blank", False)),
        help="add blank line after description",
    )
    parser.add_argument(
        "--pre-summary-newline",
        action="store_true",
        default=bool(flargs.get("pre-summary-newline", False)),
        help="add a newline before the summary of a " "multi-line docstring",
    )
    parser.add_argument(
        "--make-summary-multi-line",
        action="store_true",
        default=bool(flargs.get("make-summary-multi-line", False)),
        help="add a newline before and after the summary of a "
        "one-line docstring",
    )
    parser.add_argument(
        "--force-wrap",
        action="store_true",
        default=bool(flargs.get("force-wrap", False)),
        help="force descriptions to be wrapped even if it may "
        "result in a mess",
    )
    parser.add_argument(
        "--range",
        metavar="line",
        dest="line_range",
        default=flargs.get("range", None),
        type=int,
        nargs=2,
        help="apply docformatter to docstrings between these "
        "lines; line numbers are indexed at 1",
    )
    parser.add_argument(
        "--docstring-length",
        metavar="length",
        dest="length_range",
        default=flargs.get("docstring-length", None),
        type=int,
        nargs=2,
        help="apply docformatter to docstrings of given " "length range",
    )
    parser.add_argument(
        "--version", action="version", version=f"%(prog)s {__version__}"
    )

    parser.add_argument(
        "--config", help="path to file containing docformatter options"
    )
    parser.add_argument(
        "files", nargs="+", help="files to format or '-' for standard in"
    )

    args = parser.parse_args(argv[1:])

    if args.line_range:
        if args.line_range[0] <= 0:
            parser.error("--range must be positive numbers")
        if args.line_range[0] > args.line_range[1]:
            parser.error(
                "First value of --range should be less than or equal "
                "to the second"
            )

    if args.length_range:
        if args.length_range[0] <= 0:
            parser.error("--docstring-length must be positive numbers")
        if args.length_range[0] > args.length_range[1]:
            parser.error(
                "First value of --docstring-length should be less "
                "than or equal to the second"
            )

    if "-" in args.files:
        _format_standard_in(
            args,
            parser=parser,
            standard_out=standard_out,
            standard_in=standard_in,
        )
    else:
        return _format_files(
            args, standard_out=standard_out, standard_error=standard_error
        )


def _format_standard_in(args, parser, standard_out, standard_in):
    """Print formatted text to standard out."""
    if len(args.files) > 1:
        parser.error("cannot mix standard in and regular files")

    if args.in_place:
        parser.error("--in-place cannot be used with standard input")

    if args.recursive:
        parser.error("--recursive cannot be used with standard input")

    encoding = None
    source = standard_in.read()

    if not isinstance(source, unicode):
        encoding = standard_in.encoding or _get_encoding()
        source = source.decode(encoding)

    formatted_source = _format_code_with_args(source, args=args)
    if encoding:
        formatted_source = formatted_source.encode(encoding)

    standard_out.write(formatted_source)


def _get_encoding():
    """Return preferred encoding."""
    return locale.getpreferredencoding() or sys.getdefaultencoding()


def find_py_files(sources, recursive, exclude=None):
    """Find Python source files.

    Parameters
        - sources: iterable with paths as strings.
        - recursive: drill down directories if True.
        - exclude: string based on which directories and files are excluded.

    Return: yields paths to found files.
    """

    def not_hidden(name):
        """Return True if file 'name' isn't .hidden."""
        return not name.startswith(".")

    def is_excluded(name, exclude):
        """Return True if file 'name' is excluded."""
        if not exclude:
            return False
        for e in exclude:
            if re.search(re.escape(str(e)), name, re.IGNORECASE):
                return True
        return False

    for name in sorted(sources):
        if recursive and os.path.isdir(name):
            for root, dirs, children in os.walk(unicode(name)):
                dirs[:] = [
                    d
                    for d in dirs
                    if not_hidden(d) and not is_excluded(d, _PYTHON_LIBS)
                ]
                dirs[:] = sorted(
                    [d for d in dirs if not is_excluded(d, exclude)]
                )
                files = sorted(
                    [
                        f
                        for f in children
                        if not_hidden(f) and not is_excluded(f, exclude)
                    ]
                )
                for filename in files:
                    if filename.endswith(".py") and not is_excluded(
                        root, exclude
                    ):
                        yield os.path.join(root, filename)
        else:
            yield name


def _format_files(args, standard_out, standard_error):
    """Format multiple files.

    Return: one of the FormatResult codes.
    """
    outcomes = collections.Counter()
    for filename in find_py_files(
        set(args.files), args.recursive, args.exclude
    ):
        try:
            result = format_file(
                filename, args=args, standard_out=standard_out
            )
            outcomes[result] += 1
            if result == FormatResult.check_failed:
                print(unicode(filename), file=standard_error)
        except IOError as exception:
            outcomes[FormatResult.error] += 1
            print(unicode(exception), file=standard_error)

    return_codes = [  # in order of preference
        FormatResult.error,
        FormatResult.check_failed,
        FormatResult.ok,
    ]
    for code in return_codes:
        if outcomes[code]:
            return code


def main():
    """Run main entry point."""
    try:
        # Exit on broken pipe.
        signal.signal(signal.SIGPIPE, signal.SIG_DFL)
    except AttributeError:  # pragma: no cover
        # SIGPIPE is not available on Windows.
        pass

    try:
        return _main(
            sys.argv,
            standard_out=sys.stdout,
            standard_error=sys.stderr,
            standard_in=sys.stdin,
        )
    except KeyboardInterrupt:  # pragma: no cover
        return FormatResult.interrupted  # pragma: no cover


if __name__ == "__main__":
    sys.exit(main())<|MERGE_RESOLUTION|>--- conflicted
+++ resolved
@@ -197,11 +197,8 @@
             and is_in_range(line_range, start[0], end[0])
             and has_correct_length(length_range, start[0], end[0])
         ):
-<<<<<<< HEAD
             indentation = "" if only_comments_so_far else previous_token_string
-=======
-            indentation = '' if only_comments_so_far else previous_token_string
->>>>>>> 63bb1afb
+
             token_string = format_docstring(
                 indentation,
                 token_string,
@@ -270,13 +267,10 @@
     if description:
         # Compensate for triple quotes by temporarily prepending 3 spaces.
         # This temporary prepending is undone below.
-<<<<<<< HEAD
         initial_indent = (
             indentation if pre_summary_newline else 3 * " " + indentation
         )
-=======
-        initial_indent = indentation if pre_summary_newline else 3 * ' ' + indentation
->>>>>>> 63bb1afb
+
         return '''\
 """{pre_summary}{summary}
 
@@ -381,24 +375,16 @@
     previous_delimiter = ""
 
     while rest:
-<<<<<<< HEAD
         split = re.split(r"(\s)", rest, maxsplit=1)
-=======
-        split = re.split(r'(\s)', rest, maxsplit=1)
->>>>>>> 63bb1afb
+
         word = split[0]
         if len(split) == 3:
             delimiter = split[1]
             rest = split[2]
         else:
             assert len(split) == 1
-<<<<<<< HEAD
             delimiter = ""
             rest = ""
-=======
-            delimiter = ''
-            rest = ''
->>>>>>> 63bb1afb
 
         sentence += previous_delimiter + word
 
@@ -434,7 +420,6 @@
 
     return any(
         (
-<<<<<<< HEAD
             re.match(r"\s*$", line)
             or
             # "1. item"
@@ -454,27 +439,6 @@
             or
             # "parameter -- description"
             re.match(r"\s*\S+\s+--\s+", line)
-=======
-            re.match(r'\s*$', line)
-            or
-            # "1. item"
-            re.match(r'\s*[0-9]\.', line)
-            or
-            # "@parameter"
-            re.match(r'\s*[\-*:=@]', line)
-            or
-            # "parameter - description"
-            re.match(r'.*\s+[\-*:=@]\s+', line)
-            or
-            # "parameter: description"
-            re.match(r'\s*\S+[\-*:=@]\s+', line)
-            or
-            # "parameter:\n    description"
-            re.match(r'\s*\S+:\s*$', line)
-            or
-            # "parameter -- description"
-            re.match(r'\s*\S+\s+--\s+', line)
->>>>>>> 63bb1afb
         )
         for line in split_lines
     )
@@ -508,11 +472,8 @@
 
     Otherwise, does nothing.
     """
-<<<<<<< HEAD
     stripped = line.rstrip("\n\r")
-=======
-    stripped = line.rstrip('\n\r')
->>>>>>> 63bb1afb
+
     return stripped + newline if stripped != line else line
 
 
@@ -643,15 +604,10 @@
     """Return text with leading blank lines removed."""
     split = text.splitlines()
 
-<<<<<<< HEAD
     found = next(
         (index for index, line in enumerate(split) if line.strip()), 0
     )
     return "\n".join(split[found:])
-=======
-    found = next((index for index, line in enumerate(split) if line.strip()), 0)
-    return '\n'.join(split[found:])
->>>>>>> 63bb1afb
 
 
 def open_with_encoding(filename, encoding, mode="r"):
