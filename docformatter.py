--- conflicted
+++ resolved
@@ -218,23 +218,15 @@
             "--pre-summary-newline",
             action="store_true",
             default=bool(self.flargs_dct.get("pre-summary-newline", False)),
-<<<<<<< HEAD
-            help="add a newline before the summary of a multi-line docstring (default: %(default)s)",
-=======
             help="add a newline before the summary of a multi-line docstring "
             "(default: %(default)s)",
->>>>>>> 83f5b23f
         )
         self.parser.add_argument(
             "--pre-summary-space",
             action="store_true",
             default=bool(self.flargs_dct.get("pre-summary-space", False)),
-<<<<<<< HEAD
-            help="add a space after the opening triple quotes (default: %(default)s)",
-=======
             help="add a space after the opening triple quotes "
             "(default: %(default)s)",
->>>>>>> 83f5b23f
         )
         self.parser.add_argument(
             "--make-summary-multi-line",
@@ -242,10 +234,6 @@
             default=bool(
                 self.flargs_dct.get("make-summary-multi-line", False)
             ),
-<<<<<<< HEAD
-            help="add a newline before and after the summary of a "
-            "one-line docstring (default: %(default)s)",
-=======
             help="add a newline before and after the summary of a one-line "
             "docstring (default: %(default)s)",
         )
@@ -265,7 +253,6 @@
             default=bool(self.flargs_dct.get("force-wrap", False)),
             help="force descriptions to be wrapped even if it may "
             "result in a mess (default: %(default)s)",
->>>>>>> 83f5b23f
         )
         self.parser.add_argument(
             "--range",
