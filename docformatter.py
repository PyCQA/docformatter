#!/usr/bin/env python
#
# Copyright (C) 2012-2019 Steven Myint
#
# Permission is hereby granted, free of charge, to any person obtaining
# a copy of this software and associated documentation files (the
# "Software"), to deal in the Software without restriction, including
# without limitation the rights to use, copy, modify, merge, publish,
# distribute, sublicense, and/or sell copies of the Software, and to
# permit persons to whom the Software is furnished to do so, subject to
# the following conditions:
#
# The above copyright notice and this permission notice shall be
# included in all copies or substantial portions of the Software.
#
# THE SOFTWARE IS PROVIDED "AS IS", WITHOUT WARRANTY OF ANY KIND,
# EXPRESS OR IMPLIED, INCLUDING BUT NOT LIMITED TO THE WARRANTIES OF
# MERCHANTABILITY, FITNESS FOR A PARTICULAR PURPOSE AND
# NONINFRINGEMENT. IN NO EVENT SHALL THE AUTHORS OR COPYRIGHT HOLDERS
# BE LIABLE FOR ANY CLAIM, DAMAGES OR OTHER LIABILITY, WHETHER IN AN
# ACTION OF CONTRACT, TORT OR OTHERWISE, ARISING FROM, OUT OF OR IN
# CONNECTION WITH THE SOFTWARE OR THE USE OR OTHER DEALINGS IN THE
# SOFTWARE.

"""Formats docstrings to follow PEP 257."""


from __future__ import (
    absolute_import,
    division,
    print_function,
    unicode_literals,
)

# Standard Library Imports
import argparse
import collections
import contextlib
import io
import locale
import os
import re
import signal
import sys
import sysconfig
import textwrap
import tokenize
<<<<<<< HEAD
from typing import Tuple
=======
from configparser import ConfigParser
from typing import List, Tuple, Union
>>>>>>> 6f4ffae0

# Third Party Imports
import untokenize

try:
    # Third Party Imports
    import tomli

    TOMLI_INSTALLED = True
except ImportError:
    TOMLI_INSTALLED = False

__version__ = "1.4"


if sys.version_info.major == 3:
    unicode = str


HEURISTIC_MIN_LIST_ASPECT_RATIO = 0.4

CR = "\r"
LF = "\n"
CRLF = "\r\n"
STR_QUOTE_TYPES = (
    '"""',
    "'''",
)
RAW_QUOTE_TYPES = (
    'r"""',
    'R"""',
    "r'''",
    "R'''",
)
UCODE_QUOTE_TYPES = (
    'u"""',
    'U"""',
    "u'''",
    "U'''",
)
QUOTE_TYPES = STR_QUOTE_TYPES + RAW_QUOTE_TYPES + UCODE_QUOTE_TYPES

_PYTHON_LIBS = set(sysconfig.get_paths().values())


class FormatResult(object):
    """Possible exit codes."""

    ok = 0
    error = 1
    interrupted = 2
    check_failed = 3


class Configurator:
    """Read and store all the docformatter configuration information."""

    parser = None
    """Parser object."""

    flargs_dct = {}
    """Dictionary of configuration file arguments."""

    configuration_file_lst = [
        "pyproject.toml",
        "setup.cfg",
        "tox.ini",
    ]
    """List of supported configuration files."""

    args: argparse.Namespace = None

    def __init__(self, args: List[Union[bool, int, str]]) -> None:
        """Initialize a Configurator class instance.

        Parameters
        ----------
        args : list
            Any command line arguments passed during invocation.
        """
        self.args_lst = args
        self.parser = argparse.ArgumentParser(
            description=__doc__,
            prog="docformatter",
        )

        try:
            self.config_file = self.args_lst[
                self.args_lst.index("--config") + 1
            ]
        except ValueError:
            for _configuration_file in self.configuration_file_lst:
                if os.path.isfile(_configuration_file):
                    self.config_file = f"./{_configuration_file}"
                    break

        self._do_read_configuration_file()

    def do_parse_arguments(self) -> None:
        """Parse configuration file and command line arguments."""
        changes = self.parser.add_mutually_exclusive_group()
        changes.add_argument(
            "-i",
            "--in-place",
            action="store_true",
            help="make changes to files instead of printing diffs",
        )
        changes.add_argument(
            "-c",
            "--check",
            action="store_true",
            help="only check and report incorrectly formatted files",
        )
        self.parser.add_argument(
            "-r",
            "--recursive",
            action="store_true",
            default=bool(self.flargs_dct.get("recursive", False)),
            help="drill down directories recursively",
        )
        self.parser.add_argument(
            "-e",
            "--exclude",
            nargs="*",
            help="exclude directories and files by names",
        )
        self.parser.add_argument(
            "--wrap-summaries",
            default=int(self.flargs_dct.get("wrap-summaries", 79)),
            type=int,
            metavar="length",
            help="wrap long summary lines at this length; "
            "set to 0 to disable wrapping "
            "(default: %(default)s)",
        )
        self.parser.add_argument(
            "--wrap-descriptions",
            default=int(self.flargs_dct.get("wrap-descriptions", 72)),
            type=int,
            metavar="length",
            help="wrap descriptions at this length; "
            "set to 0 to disable wrapping "
            "(default: %(default)s)",
        )
        self.parser.add_argument(
            "--blank",
            dest="post_description_blank",
            action="store_true",
            default=bool(self.flargs_dct.get("blank", False)),
            help="add blank line after description",
        )
        self.parser.add_argument(
            "--pre-summary-newline",
            action="store_true",
            default=bool(self.flargs_dct.get("pre-summary-newline", False)),
            help="add a newline before the summary of a multi-line docstring",
        )
        self.parser.add_argument(
            "--pre-summary-space",
            action="store_true",
            default=bool(self.flargs_dct.get("pre-summary-space", False)),
            help="add a space after the opening triple quotes",
        )
        self.parser.add_argument(
            "--make-summary-multi-line",
            action="store_true",
            default=bool(
                self.flargs_dct.get("make-summary-multi-line", False)
            ),
            help="add a newline before and after the summary of a "
            "one-line docstring",
        )
        self.parser.add_argument(
            "--force-wrap",
            action="store_true",
            default=bool(self.flargs_dct.get("force-wrap", False)),
            help="force descriptions to be wrapped even if it may "
            "result in a mess",
        )
        self.parser.add_argument(
            "--range",
            metavar="line",
            dest="line_range",
            default=self.flargs_dct.get("range", None),
            type=int,
            nargs=2,
            help="apply docformatter to docstrings between these "
            "lines; line numbers are indexed at 1",
        )
        self.parser.add_argument(
            "--docstring-length",
            metavar="length",
            dest="length_range",
            default=self.flargs_dct.get("docstring-length", None),
            type=int,
            nargs=2,
            help="apply docformatter to docstrings of given length range",
        )
        self.parser.add_argument(
            "--non-strict",
            action="store_true",
            default=bool(self.flargs_dct.get("non-strict", False)),
            help="don't strictly follow reST syntax to identify lists (see "
            "issue #67)",
        )
        self.parser.add_argument(
            "--config", help="path to file containing docformatter options"
        )
        self.parser.add_argument(
            "--version", action="version", version=f"%(prog)s {__version__}"
        )
        self.parser.add_argument(
            "files", nargs="+", help="files to format or '-' for standard in"
        )

        self.args = self.parser.parse_args(self.args_lst[1:])

        if self.args.line_range:
            if self.args.line_range[0] <= 0:
                self.parser.error("--range must be positive numbers")
            if self.args.line_range[0] > self.args.line_range[1]:
                self.parser.error(
                    "First value of --range should be less than or equal "
                    "to the second"
                )

        if self.args.length_range:
            if self.args.length_range[0] <= 0:
                self.parser.error(
                    "--docstring-length must be positive numbers"
                )
            if self.args.length_range[0] > self.args.length_range[1]:
                self.parser.error(
                    "First value of --docstring-length should be less "
                    "than or equal to the second"
                )

    def _do_read_configuration_file(self) -> None:
        """Read docformatter options from a configuration file."""
        if os.path.isfile(self.config_file):
            argfile = os.path.basename(self.config_file)
            for f in self.configuration_file_lst:
                if argfile == f:
                    break

        fullpath, ext = os.path.splitext(self.config_file)
        filename = os.path.basename(fullpath)

        if ext == ".toml" and TOMLI_INSTALLED and filename == "pyproject":
            self._do_read_toml_configuration()

        if (ext == ".cfg" and filename == "setup") or (
            ext == ".ini" and filename == "tox"
        ):
            self._do_read_parser_configuration()

    def _do_read_toml_configuration(self) -> None:
        """Load configuration information from a *.toml file."""
        with open(self.config_file, "rb") as f:
            config = tomli.load(f)

        result = config.get("tool", {}).get("docformatter", None)
        if result is not None:
            self.flargs_dct = {
                k: v if isinstance(v, list) else str(v)
                for k, v in result.items()
            }

    def _do_read_parser_configuration(self) -> None:
        """Load configuration information from a *.cfg or *.ini file."""
        config = ConfigParser()
        config.read(self.config_file)

        for _section in ["tool:docformatter", "docformatter"]:
            if _section in config.sections():
                self.flargs_dct = {
                    k: v if isinstance(v, list) else str(v)
                    for k, v in config[_section].items()
                }


def has_correct_length(length_range, start, end):
    """Return True if docstring's length is in range."""
    if length_range is None:
        return True
    min_length, max_length = length_range

    docstring_length = end + 1 - start
    return min_length <= docstring_length <= max_length


def is_in_range(line_range, start, end):
    """Return True if start/end is in line_range."""
    if line_range is None:
        return True
    return any(
        line_range[0] <= line_no <= line_range[1]
        for line_no in range(start, end + 1)
    )


def reindent(text, indentation):
    """Return reindented text that matches indentation."""
    if "\t" not in indentation:
        text = text.expandtabs()

    text = textwrap.dedent(text)

    return (
        "\n".join(
            [(indentation + line).rstrip() for line in text.splitlines()]
        ).rstrip()
        + "\n"
    )


def _find_shortest_indentation(lines):
    """Return shortest indentation."""
    assert not isinstance(lines, str)

    indentation = None

    for line in lines:
        if line.strip():
            non_whitespace_index = len(line) - len(line.lstrip())
            _indent = line[:non_whitespace_index]
            if indentation is None or len(_indent) < len(indentation):
                indentation = _indent

    return indentation or ""


def format_code(source, **kwargs):
    """Return source code with docstrings formatted.

    Wrap summary lines if summary_wrap_length is greater than 0.

    See "_format_code()" for parameters.
    """
    try:
        original_newline = find_newline(source.splitlines(True))
        code = _format_code(source, **kwargs)

        return normalize_line_endings(code.splitlines(True), original_newline)
    except (tokenize.TokenError, IndentationError):
        return source


def _format_code(
    source,
    summary_wrap_length=79,
    description_wrap_length=72,
    pre_summary_newline=False,
    pre_summary_space=False,
    make_summary_multi_line=False,
    post_description_blank=False,
    force_wrap=False,
    line_range=None,
    length_range=None,
    strict=True,
):
    """Return source code with docstrings formatted."""
    if not source:
        return source

    if line_range is not None:
        assert line_range[0] > 0 and line_range[1] > 0

    if length_range is not None:
        assert length_range[0] > 0 and length_range[1] > 0

    modified_tokens = []

    sio = io.StringIO(source)
    previous_token_string = ""
    previous_token_type = None
    only_comments_so_far = True

    for (
        token_type,
        token_string,
        start,
        end,
        line,
    ) in tokenize.generate_tokens(sio.readline):
        if (
            token_type == tokenize.STRING
            and token_string.startswith(QUOTE_TYPES)
            and (
                previous_token_type == tokenize.INDENT or only_comments_so_far
            )
            and is_in_range(line_range, start[0], end[0])
            and has_correct_length(length_range, start[0], end[0])
        ):
            indentation = "" if only_comments_so_far else previous_token_string

            token_string = format_docstring(
                indentation,
                token_string,
                summary_wrap_length=summary_wrap_length,
                description_wrap_length=description_wrap_length,
                pre_summary_newline=pre_summary_newline,
                pre_summary_space=pre_summary_space,
                make_summary_multi_line=make_summary_multi_line,
                post_description_blank=post_description_blank,
                force_wrap=force_wrap,
                strict=strict,
            )

        if token_type not in [tokenize.COMMENT, tokenize.NEWLINE, tokenize.NL]:
            only_comments_so_far = False

        previous_token_string = token_string
        previous_token_type = token_type

<<<<<<< HEAD
        if (
            len(modified_tokens) > 2
            and token_type in {tokenize.NL, tokenize.NEWLINE}
            and modified_tokens[-2][1] == ":"
            and modified_tokens[-2][4][:3] == "def"
        ):
            pass
        else:
=======
        # If the current token is a newline, the previous token was a
        # newline or a comment, and these two sequential newlines follow a
        # function definition, ignore the blank line.
        if (
            len(modified_tokens) <= 2
            or token_type not in {tokenize.NL, tokenize.NEWLINE}
            or modified_tokens[-1][0] not in {tokenize.NL, tokenize.NEWLINE}
            or modified_tokens[-2][1] != ":"
            and modified_tokens[-2][0] != tokenize.COMMENT
            or modified_tokens[-2][4][:3] != "def"
        ):
>>>>>>> 6f4ffae0
            modified_tokens.append(
                (token_type, token_string, start, end, line)
            )

    return untokenize.untokenize(modified_tokens)


def format_docstring(
    indentation,
    docstring,
    summary_wrap_length=0,
    description_wrap_length=0,
    pre_summary_newline=False,
    pre_summary_space=False,
    make_summary_multi_line=False,
    post_description_blank=False,
    force_wrap=False,
    strict=True,
):
    """Return formatted version of docstring.

    Wrap summary lines if summary_wrap_length is greater than 0.

    Relevant parts of PEP 257:
        - For consistency, always use triple double quotes around docstrings.
        - Triple quotes are used even though the string fits on one line.
        - Multi-line docstrings consist of a summary line just like a one-line
          docstring, followed by a blank line, followed by a more elaborate
          description.
        - Unless the entire docstring fits on a line, place the closing quotes
          on a line by themselves.
    """
    contents, open_quote = strip_docstring(docstring)
<<<<<<< HEAD
    open_quote = open_quote + " " if pre_summary_space else open_quote
=======
    open_quote = f"{open_quote} " if pre_summary_space else open_quote
>>>>>>> 6f4ffae0

    # Skip if there are nested triple double quotes
    if contents.count(QUOTE_TYPES[0]):
        return docstring

    # Do not modify things that start with doctests.
    if contents.lstrip().startswith(">>>"):
        return docstring

    summary, description = split_summary_and_description(contents)

    # Leave docstrings with underlined summaries alone.
    if remove_section_header(description).strip() != description.strip():
        return docstring

    if not force_wrap and is_some_sort_of_list(summary, strict):
        # Something is probably not right with the splitting.
        return docstring

    if description:
        # Compensate for triple quotes by temporarily prepending 3 spaces.
        # This temporary prepending is undone below.
        initial_indent = (
            indentation if pre_summary_newline else 3 * " " + indentation
        )
        pre_summary = "\n" + indentation if pre_summary_newline else ""
        summary = wrap_summary(
            normalize_summary(summary),
            wrap_length=summary_wrap_length,
            initial_indent=initial_indent,
            subsequent_indent=indentation,
        ).lstrip()
        description = wrap_description(
            description,
            indentation=indentation,
            wrap_length=description_wrap_length,
            force_wrap=force_wrap,
            strict=strict,
        )
        post_description = "\n" if post_description_blank else ""
        return f'''\
{open_quote}{pre_summary}{summary}

{description}{post_description}
{indentation}"""\
'''
    else:
        if not make_summary_multi_line:
            return wrap_summary(
                open_quote + normalize_summary(contents) + '"""',
                wrap_length=summary_wrap_length,
                initial_indent=indentation,
                subsequent_indent=indentation,
            ).strip()
        beginning = f"{open_quote}\n{indentation}"
        ending = f'\n{indentation}"""'
        summary_wrapped = wrap_summary(
            normalize_summary(contents),
            wrap_length=summary_wrap_length,
            initial_indent=indentation,
            subsequent_indent=indentation,
        ).strip()
        return f"{beginning}{summary_wrapped}{ending}"


def is_probably_beginning_of_sentence(line):
    """Return True if this line begins a new sentence."""
    # Check heuristically for a parameter list.
    for token in ["@", "-", r"\*"]:
        if re.search(r"\s" + token + r"\s", line):
            return True

    stripped_line = line.strip()
    is_beginning_of_sentence = re.match(r'[^\w"\'`\(\)]', stripped_line)
    is_pydoc_ref = re.match(r"^:\w+:", stripped_line)

    return is_beginning_of_sentence and not is_pydoc_ref


def split_summary_and_description(contents):
    """Split docstring into summary and description.

    Return tuple (summary, description).
    """
    split_lines = contents.rstrip().splitlines()

    for index in range(1, len(split_lines)):
        found = False

        # Empty line separation would indicate the rest is the description or,
        # symbol on second line probably is a description with a list.
        if not split_lines[index].strip() or is_probably_beginning_of_sentence(
            split_lines[index]
        ):
            found = True

        if found:
            return (
                "\n".join(split_lines[:index]).strip(),
                "\n".join(split_lines[index:]).rstrip(),
            )

    # Break on first sentence.
    split = split_first_sentence(contents)
    if split[0].strip() and split[1].strip():
        return (
            split[0].strip(),
            _find_shortest_indentation(split[1].splitlines()[1:])
            + split[1].strip(),
        )

    return contents, ""


def split_first_sentence(text):
    """Split text into first sentence and the rest.

    Return a tuple (sentence, rest).
    """
    sentence = ""
    rest = text
    delimiter = ""
    previous_delimiter = ""

    while rest:
        split = re.split(r"(\s)", rest, maxsplit=1)
        word = split[0]
        if len(split) == 3:
            delimiter = split[1]
            rest = split[2]
        else:
            assert len(split) == 1
            delimiter = ""
            rest = ""

        sentence += previous_delimiter + word

        if sentence.endswith(("e.g.", "i.e.", "Dr.", "Mr.", "Mrs.", "Ms.")):
            # Ignore false end of sentence.
            pass
        elif sentence.endswith((".", "?", "!")):
            break
        elif sentence.endswith(":") and delimiter == "\n":
            # Break on colon if it ends the line. This is a heuristic to detect
            # the beginning of some parameter list afterwards.
            break

        previous_delimiter = delimiter
        delimiter = ""

    return sentence, delimiter + rest


def is_some_sort_of_list(text, strict):
    """Return True if text looks like a list."""
    split_lines = text.rstrip().splitlines()

    # TODO: Find a better way of doing this.
    # Very large number of lines but short columns probably means a list of
    # items.
    if (
        len(split_lines)
        / max([len(line.strip()) for line in split_lines] + [1])
        > HEURISTIC_MIN_LIST_ASPECT_RATIO
    ) and not strict:
        return True

    return any(
        (
            re.match(r"\s*$", line)
            or
            # "1. item"
            re.match(r"\s*\d\.", line)
            or
            # "@parameter"
            re.match(r"\s*[\-*:=@]", line)
            or
            # "parameter - description"
            re.match(r".*\s+[\-*:=@]\s+", line)
            or
            # "parameter: description"
            re.match(r"\s*\S+[\-*:=@]\s+", line)
            or
            # "parameter:\n    description"
            re.match(r"\s*\S+:\s*$", line)
            or
            # "parameter -- description"
            re.match(r"\s*\S+\s+--\s+", line)
        )
        for line in split_lines
    )


def is_some_sort_of_code(text):
    """Return True if text looks like code."""
    return any(len(word) > 50 for word in text.split())


def find_newline(source):
    """Return type of newline used in source.

    Input is a list of lines.
    """
    assert not isinstance(source, unicode)

    counter = collections.defaultdict(int)
    for line in source:
        if line.endswith(CRLF):
            counter[CRLF] += 1
        elif line.endswith(CR):
            counter[CR] += 1
        elif line.endswith(LF):
            counter[LF] += 1
    return (sorted(counter, key=counter.get, reverse=True) or [LF])[0]


def normalize_line(line, newline):
    """Return line with fixed ending, if ending was present in line.

    Otherwise, does nothing.
    """
    stripped = line.rstrip("\n\r")
    return stripped + newline if stripped != line else line


def normalize_line_endings(lines, newline):
    """Return fixed line endings.

    All lines will be modified to use the most common line ending.
    """
    return "".join([normalize_line(line, newline) for line in lines])


def strip_docstring(docstring: str) -> Tuple[str, str]:
    """Return contents of docstring and opening quote type.

    Strips the docstring of its triple quotes, trailing white space,
    and line returns.  Determines type of docstring quote (either string,
    raw, or unicode) and returns the opening quotes, including the type
    identifier, with single quotes replaced by double quotes.

    Parameters
    ----------
    docstring: str
        The docstring, including the opening and closing triple quotes.

    Returns
    -------
    (docstring, open_quote) : tuple
        The docstring with the triple quotes removed.
        The opening quote type with single quotes replaced by double quotes.
    """
    docstring = docstring.strip()

    for quote in QUOTE_TYPES:
        if quote in RAW_QUOTE_TYPES + UCODE_QUOTE_TYPES and (
            docstring.startswith(quote) and docstring.endswith(quote[1:])
        ):
            return docstring.split(quote, 1)[1].rsplit(quote[1:], 1)[
                0
            ].strip(), quote.replace("'", '"')
        elif docstring.startswith(quote) and docstring.endswith(quote):
            return docstring.split(quote, 1)[1].rsplit(quote, 1)[
                0
            ].strip(), quote.replace("'", '"')

    raise ValueError(
        "docformatter only handles triple-quoted (single or double) strings"
    )


def unwrap_summary(summary):
    """Return summary with newlines removed in preparation for wrapping."""
    return re.sub(r"\s*\n\s*", " ", summary)


def normalize_summary(summary):
    """Return normalized docstring summary."""
    # remove trailing whitespace
    summary = summary.rstrip()

    # Add period at end of sentence
    if (
        summary
        and (summary[-1].isalnum() or summary[-1] in ['"', "'"])
        and (not summary.startswith("#"))
    ):
        summary += "."

    return summary


def wrap_summary(summary, initial_indent, subsequent_indent, wrap_length):
    """Return line-wrapped summary text."""
    if wrap_length > 0:
        return "\n".join(
            textwrap.wrap(
                unwrap_summary(summary),
                width=wrap_length,
                initial_indent=initial_indent,
                subsequent_indent=subsequent_indent,
            )
        ).strip()
    else:
        return summary


def wrap_description(text, indentation, wrap_length, force_wrap, strict):
    """Return line-wrapped description text.

    We only wrap simple descriptions. We leave doctests, multi-paragraph
    text, and bulleted lists alone.
    """
    text = strip_leading_blank_lines(text)

    # Do not modify doctests at all.
    if ">>>" in text:
        return text

    text = reindent(text, indentation).rstrip()

    # Ignore possibly complicated cases.
    if wrap_length <= 0 or (
        not force_wrap
        and (is_some_sort_of_list(text, strict) or is_some_sort_of_code(text))
    ):
        return text

    return (
        indentation
        + "\n".join(
            textwrap.wrap(
                textwrap.dedent(text),
                width=wrap_length,
                initial_indent=indentation,
                subsequent_indent=indentation,
            )
        ).strip()
    )


def remove_section_header(text):
    r"""Return text with section header removed.

    >>> remove_section_header('----\nfoo\nbar\n')
    'foo\nbar\n'

    >>> remove_section_header('===\nfoo\nbar\n')
    'foo\nbar\n'
    """
    stripped = text.lstrip()
    if not stripped:
        return text

    first = stripped[0]
    return (
        text
        if (
            first.isalnum()
            or first.isspace()
            or stripped.splitlines()[0].strip(first).strip()
        )
        else stripped.lstrip(first).lstrip()
    )


def strip_leading_blank_lines(text):
    """Return text with leading blank lines removed."""
    split = text.splitlines()

    found = next(
        (index for index, line in enumerate(split) if line.strip()), 0
    )

    return "\n".join(split[found:])


def open_with_encoding(filename, encoding, mode="r"):
    """Return opened file with a specific encoding."""
    return io.open(
        filename, mode=mode, encoding=encoding, newline=""
    )  # Preserve line endings


def detect_encoding(filename):
    """Return file encoding."""
    try:
        with open(filename, "rb") as input_file:
            # Standard Library Imports
            from lib2to3.pgen2 import tokenize as lib2to3_tokenize

            encoding = lib2to3_tokenize.detect_encoding(input_file.readline)[0]

            # Check for correctness of encoding.
            with open_with_encoding(filename, encoding) as check_file:
                check_file.read()
        return encoding
    except (SyntaxError, LookupError, UnicodeDecodeError):
        return "latin-1"


def format_file(filename, args, standard_out):
    """Run format_code() on a file.

    Return: one of the FormatResult codes.
    """
    encoding = detect_encoding(filename)
    with open_with_encoding(filename, encoding=encoding) as input_file:
        source = input_file.read()
        formatted_source = _format_code_with_args(source, args)

    if source != formatted_source:
        if args.check:
            return FormatResult.check_failed
        elif args.in_place:
            with open_with_encoding(
                filename, mode="w", encoding=encoding
            ) as output_file:
                output_file.write(formatted_source)
        else:
            # Standard Library Imports
            import difflib

            diff = difflib.unified_diff(
                source.splitlines(),
                formatted_source.splitlines(),
                f"before/{filename}",
                f"after/{filename}",
                lineterm="",
            )
            standard_out.write("\n".join(list(diff) + [""]))

    return FormatResult.ok


def _format_code_with_args(source, args):
    """Run format_code with parsed command-line arguments."""
    return format_code(
        source,
        summary_wrap_length=args.wrap_summaries,
        description_wrap_length=args.wrap_descriptions,
        pre_summary_newline=args.pre_summary_newline,
        pre_summary_space=args.pre_summary_space,
        make_summary_multi_line=args.make_summary_multi_line,
        post_description_blank=args.post_description_blank,
        force_wrap=args.force_wrap,
        line_range=args.line_range,
        strict=not args.non_strict,
    )


def _main(argv, standard_out, standard_error, standard_in):
    """Run internal main entry point."""
<<<<<<< HEAD
    # Standard Library Imports
    import argparse

    flargs = find_config_file(argv) if "--config" in argv else {}
    parser = argparse.ArgumentParser(description=__doc__, prog="docformatter")
    changes = parser.add_mutually_exclusive_group()
    changes.add_argument(
        "-i",
        "--in-place",
        action="store_true",
        help="make changes to files instead of printing diffs",
    )
    changes.add_argument(
        "-c",
        "--check",
        action="store_true",
        help="only check and report incorrectly formatted files",
    )
    parser.add_argument(
        "-r",
        "--recursive",
        action="store_true",
        default=bool(flargs.get("recursive", False)),
        help="drill down directories recursively",
    )
    parser.add_argument(
        "-e",
        "--exclude",
        nargs="*",
        help="exclude directories and files by names",
    )
    parser.add_argument(
        "--wrap-summaries",
        default=int(flargs.get("wrap-summaries", 79)),
        type=int,
        metavar="length",
        help="wrap long summary lines at this length; "
        "set to 0 to disable wrapping "
        "(default: %(default)s)",
    )
    parser.add_argument(
        "--wrap-descriptions",
        default=int(flargs.get("wrap-descriptions", 72)),
        type=int,
        metavar="length",
        help="wrap descriptions at this length; "
        "set to 0 to disable wrapping "
        "(default: %(default)s)",
    )
    parser.add_argument(
        "--blank",
        dest="post_description_blank",
        action="store_true",
        default=bool(flargs.get("blank", False)),
        help="add blank line after description",
    )
    parser.add_argument(
        "--pre-summary-newline",
        action="store_true",
        default=bool(flargs.get("pre-summary-newline", False)),
        help="add a newline before the summary of a multi-line docstring",
    )
    parser.add_argument(
        "--pre-summary-space",
        action="store_true",
        default=bool(flargs.get("pre-summary-space", False)),
        help="add a space before one-line or the summary of a multi-line "
        "docstring",
    )
    parser.add_argument(
        "--make-summary-multi-line",
        action="store_true",
        default=bool(flargs.get("make-summary-multi-line", False)),
        help="add a newline before and after the summary of a "
        "one-line docstring",
    )
    parser.add_argument(
        "--force-wrap",
        action="store_true",
        default=bool(flargs.get("force-wrap", False)),
        help="force descriptions to be wrapped even if it may "
        "result in a mess",
    )
    parser.add_argument(
        "--range",
        metavar="line",
        dest="line_range",
        default=flargs.get("range", None),
        type=int,
        nargs=2,
        help="apply docformatter to docstrings between these "
        "lines; line numbers are indexed at 1",
    )
    parser.add_argument(
        "--docstring-length",
        metavar="length",
        dest="length_range",
        default=flargs.get("docstring-length", None),
        type=int,
        nargs=2,
        help="apply docformatter to docstrings of given length range",
    )
    parser.add_argument(
        "--non-strict",
        action="store_true",
        default=bool(flargs.get("non-strict", False)),
        help="don't strictly follow reST syntax to identify lists (see issue "
        "#67)",
    )
    parser.add_argument(
        "--version", action="version", version=f"%(prog)s {__version__}"
    )
    parser.add_argument(
        "--config", help="path to file containing docformatter options"
    )
    parser.add_argument(
        "files", nargs="+", help="files to format or '-' for standard in"
    )

    args = parser.parse_args(argv[1:])

    if args.line_range:
        if args.line_range[0] <= 0:
            parser.error("--range must be positive numbers")
        if args.line_range[0] > args.line_range[1]:
            parser.error(
                "First value of --range should be less than or equal "
                "to the second"
            )

    if args.length_range:
        if args.length_range[0] <= 0:
            parser.error("--docstring-length must be positive numbers")
        if args.length_range[0] > args.length_range[1]:
            parser.error(
                "First value of --docstring-length should be less "
                "than or equal to the second"
            )

    if "-" in args.files:
=======
    configurator = Configurator(argv)
    configurator.do_parse_arguments()

    if "-" in configurator.args.files:
>>>>>>> 6f4ffae0
        _format_standard_in(
            configurator.args,
            parser=configurator.parser,
            standard_out=standard_out,
            standard_in=standard_in,
        )
    else:
        return _format_files(
            configurator.args,
            standard_out=standard_out,
            standard_error=standard_error,
        )


def _format_standard_in(args, parser, standard_out, standard_in):
    """Print formatted text to standard out."""
    if len(args.files) > 1:
        parser.error("cannot mix standard in and regular files")

    if args.in_place:
        parser.error("--in-place cannot be used with standard input")

    if args.recursive:
        parser.error("--recursive cannot be used with standard input")

    encoding = None
    source = standard_in.read()
    if not isinstance(source, unicode):
        encoding = standard_in.encoding or _get_encoding()
        source = source.decode(encoding)

    formatted_source = _format_code_with_args(source, args=args)

    if encoding:
        formatted_source = formatted_source.encode(encoding)

    standard_out.write(formatted_source)


def _get_encoding():
    """Return preferred encoding."""
    return locale.getpreferredencoding() or sys.getdefaultencoding()


def find_py_files(sources, recursive, exclude=None):
    """Find Python source files.

    Parameters
        - sources: iterable with paths as strings.
        - recursive: drill down directories if True.
        - exclude: string based on which directories and files are excluded.

    Return: yields paths to found files.
    """

    def not_hidden(name):
        """Return True if file 'name' isn't .hidden."""
        return not name.startswith(".")

    def is_excluded(name, exclude):
        """Return True if file 'name' is excluded."""
        return (
            any(
                re.search(re.escape(str(e)), name, re.IGNORECASE)
                for e in exclude
            )
            if exclude
            else False
        )

    for name in sorted(sources):
        if recursive and os.path.isdir(name):
            for root, dirs, children in os.walk(unicode(name)):
                dirs[:] = [
                    d
                    for d in dirs
                    if not_hidden(d) and not is_excluded(d, _PYTHON_LIBS)
                ]
                dirs[:] = sorted(
                    [d for d in dirs if not is_excluded(d, exclude)]
                )
                files = sorted(
                    [
                        f
                        for f in children
                        if not_hidden(f) and not is_excluded(f, exclude)
                    ]
                )
                for filename in files:
                    if filename.endswith(".py") and not is_excluded(
                        root, exclude
                    ):
                        yield os.path.join(root, filename)
        else:
            yield name


def _format_files(args, standard_out, standard_error):
    """Format multiple files.

    Return: one of the FormatResult codes.
    """
    outcomes = collections.Counter()
    for filename in find_py_files(
        set(args.files), args.recursive, args.exclude
    ):
        try:
            result = format_file(
                filename, args=args, standard_out=standard_out
            )
            outcomes[result] += 1
            if result == FormatResult.check_failed:
                print(unicode(filename), file=standard_error)
        except IOError as exception:
            outcomes[FormatResult.error] += 1
            print(unicode(exception), file=standard_error)

    return_codes = [  # in order of preference
        FormatResult.error,
        FormatResult.check_failed,
        FormatResult.ok,
    ]

    for code in return_codes:
        if outcomes[code]:
            return code


def main():
    """Run main entry point."""
    # SIGPIPE is not available on Windows.
    with contextlib.suppress(AttributeError):
        # Exit on broken pipe.
        signal.signal(signal.SIGPIPE, signal.SIG_DFL)
    try:
        return _main(
            sys.argv,
            standard_out=sys.stdout,
            standard_error=sys.stderr,
            standard_in=sys.stdin,
        )
    except KeyboardInterrupt:  # pragma: no cover
        return FormatResult.interrupted  # pragma: no cover


if __name__ == "__main__":
    sys.exit(main())<|MERGE_RESOLUTION|>--- conflicted
+++ resolved
@@ -45,12 +45,8 @@
 import sysconfig
 import textwrap
 import tokenize
-<<<<<<< HEAD
-from typing import Tuple
-=======
 from configparser import ConfigParser
 from typing import List, Tuple, Union
->>>>>>> 6f4ffae0
 
 # Third Party Imports
 import untokenize
@@ -466,16 +462,6 @@
         previous_token_string = token_string
         previous_token_type = token_type
 
-<<<<<<< HEAD
-        if (
-            len(modified_tokens) > 2
-            and token_type in {tokenize.NL, tokenize.NEWLINE}
-            and modified_tokens[-2][1] == ":"
-            and modified_tokens[-2][4][:3] == "def"
-        ):
-            pass
-        else:
-=======
         # If the current token is a newline, the previous token was a
         # newline or a comment, and these two sequential newlines follow a
         # function definition, ignore the blank line.
@@ -487,7 +473,6 @@
             and modified_tokens[-2][0] != tokenize.COMMENT
             or modified_tokens[-2][4][:3] != "def"
         ):
->>>>>>> 6f4ffae0
             modified_tokens.append(
                 (token_type, token_string, start, end, line)
             )
@@ -521,11 +506,7 @@
           on a line by themselves.
     """
     contents, open_quote = strip_docstring(docstring)
-<<<<<<< HEAD
-    open_quote = open_quote + " " if pre_summary_space else open_quote
-=======
     open_quote = f"{open_quote} " if pre_summary_space else open_quote
->>>>>>> 6f4ffae0
 
     # Skip if there are nested triple double quotes
     if contents.count(QUOTE_TYPES[0]):
@@ -979,153 +960,10 @@
 
 def _main(argv, standard_out, standard_error, standard_in):
     """Run internal main entry point."""
-<<<<<<< HEAD
-    # Standard Library Imports
-    import argparse
-
-    flargs = find_config_file(argv) if "--config" in argv else {}
-    parser = argparse.ArgumentParser(description=__doc__, prog="docformatter")
-    changes = parser.add_mutually_exclusive_group()
-    changes.add_argument(
-        "-i",
-        "--in-place",
-        action="store_true",
-        help="make changes to files instead of printing diffs",
-    )
-    changes.add_argument(
-        "-c",
-        "--check",
-        action="store_true",
-        help="only check and report incorrectly formatted files",
-    )
-    parser.add_argument(
-        "-r",
-        "--recursive",
-        action="store_true",
-        default=bool(flargs.get("recursive", False)),
-        help="drill down directories recursively",
-    )
-    parser.add_argument(
-        "-e",
-        "--exclude",
-        nargs="*",
-        help="exclude directories and files by names",
-    )
-    parser.add_argument(
-        "--wrap-summaries",
-        default=int(flargs.get("wrap-summaries", 79)),
-        type=int,
-        metavar="length",
-        help="wrap long summary lines at this length; "
-        "set to 0 to disable wrapping "
-        "(default: %(default)s)",
-    )
-    parser.add_argument(
-        "--wrap-descriptions",
-        default=int(flargs.get("wrap-descriptions", 72)),
-        type=int,
-        metavar="length",
-        help="wrap descriptions at this length; "
-        "set to 0 to disable wrapping "
-        "(default: %(default)s)",
-    )
-    parser.add_argument(
-        "--blank",
-        dest="post_description_blank",
-        action="store_true",
-        default=bool(flargs.get("blank", False)),
-        help="add blank line after description",
-    )
-    parser.add_argument(
-        "--pre-summary-newline",
-        action="store_true",
-        default=bool(flargs.get("pre-summary-newline", False)),
-        help="add a newline before the summary of a multi-line docstring",
-    )
-    parser.add_argument(
-        "--pre-summary-space",
-        action="store_true",
-        default=bool(flargs.get("pre-summary-space", False)),
-        help="add a space before one-line or the summary of a multi-line "
-        "docstring",
-    )
-    parser.add_argument(
-        "--make-summary-multi-line",
-        action="store_true",
-        default=bool(flargs.get("make-summary-multi-line", False)),
-        help="add a newline before and after the summary of a "
-        "one-line docstring",
-    )
-    parser.add_argument(
-        "--force-wrap",
-        action="store_true",
-        default=bool(flargs.get("force-wrap", False)),
-        help="force descriptions to be wrapped even if it may "
-        "result in a mess",
-    )
-    parser.add_argument(
-        "--range",
-        metavar="line",
-        dest="line_range",
-        default=flargs.get("range", None),
-        type=int,
-        nargs=2,
-        help="apply docformatter to docstrings between these "
-        "lines; line numbers are indexed at 1",
-    )
-    parser.add_argument(
-        "--docstring-length",
-        metavar="length",
-        dest="length_range",
-        default=flargs.get("docstring-length", None),
-        type=int,
-        nargs=2,
-        help="apply docformatter to docstrings of given length range",
-    )
-    parser.add_argument(
-        "--non-strict",
-        action="store_true",
-        default=bool(flargs.get("non-strict", False)),
-        help="don't strictly follow reST syntax to identify lists (see issue "
-        "#67)",
-    )
-    parser.add_argument(
-        "--version", action="version", version=f"%(prog)s {__version__}"
-    )
-    parser.add_argument(
-        "--config", help="path to file containing docformatter options"
-    )
-    parser.add_argument(
-        "files", nargs="+", help="files to format or '-' for standard in"
-    )
-
-    args = parser.parse_args(argv[1:])
-
-    if args.line_range:
-        if args.line_range[0] <= 0:
-            parser.error("--range must be positive numbers")
-        if args.line_range[0] > args.line_range[1]:
-            parser.error(
-                "First value of --range should be less than or equal "
-                "to the second"
-            )
-
-    if args.length_range:
-        if args.length_range[0] <= 0:
-            parser.error("--docstring-length must be positive numbers")
-        if args.length_range[0] > args.length_range[1]:
-            parser.error(
-                "First value of --docstring-length should be less "
-                "than or equal to the second"
-            )
-
-    if "-" in args.files:
-=======
     configurator = Configurator(argv)
     configurator.do_parse_arguments()
 
     if "-" in configurator.args.files:
->>>>>>> 6f4ffae0
         _format_standard_in(
             configurator.args,
             parser=configurator.parser,
