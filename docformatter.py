--- conflicted
+++ resolved
@@ -166,7 +166,6 @@
         return source
 
 
-<<<<<<< HEAD
 def _format_code(source,
                  summary_wrap_length=79,
                  description_wrap_length=72,
@@ -175,21 +174,10 @@
                  post_description_blank=False,
                  force_wrap=False,
                  line_range=None,
-                 pre_summary_space=False):
-=======
-def _format_code(
-    source,
-    summary_wrap_length=79,
-    description_wrap_length=72,
-    pre_summary_newline=False,
-    make_summary_multi_line=False,
-    post_description_blank=False,
-    force_wrap=False,
-    line_range=None,
     length_range=None,
+    pre_summary_space=False,
     strict=True,
 ):
->>>>>>> f03181ab
     """Return source code with docstrings formatted."""
     if not source:
         return source
@@ -235,12 +223,9 @@
                 make_summary_multi_line=make_summary_multi_line,
                 post_description_blank=post_description_blank,
                 force_wrap=force_wrap,
-<<<<<<< HEAD
-                pre_summary_space=pre_summary_space)
-=======
+                pre_summary_space=pre_summary_space,
                 strict=strict,
             )
->>>>>>> f03181ab
 
         if token_type not in [tokenize.COMMENT, tokenize.NEWLINE, tokenize.NL]:
             only_comments_so_far = False
@@ -261,7 +246,6 @@
     return untokenize.untokenize(modified_tokens)
 
 
-<<<<<<< HEAD
 def format_docstring(indentation, docstring,
                      summary_wrap_length=0,
                      description_wrap_length=0,
@@ -269,20 +253,9 @@
                      make_summary_multi_line=False,
                      post_description_blank=False,
                      force_wrap=False,
-                     pre_summary_space=False):
-=======
-def format_docstring(
-    indentation,
-    docstring,
-    summary_wrap_length=0,
-    description_wrap_length=0,
-    pre_summary_newline=False,
-    make_summary_multi_line=False,
-    post_description_blank=False,
-    force_wrap=False,
+                     pre_summary_space=False,
     strict=True,
 ):
->>>>>>> f03181ab
     """Return formatted version of docstring.
 
     Wrap summary lines if summary_wrap_length is greater than 0.
@@ -328,23 +301,10 @@
 {description}{post_description}
 {indentation}"""\
 '''.format(
-<<<<<<< HEAD
+            open_quote=open_quote,
             pre_summary=('\n' + indentation if pre_summary_newline
                          else ' ' if pre_summary_space 
                          else ''),
-            summary=wrap_summary(normalize_summary(summary),
-                                 wrap_length=summary_wrap_length,
-                                 initial_indent=initial_indent,
-                                 subsequent_indent=indentation).lstrip(),
-            description=wrap_description(description,
-                                         indentation=indentation,
-                                         wrap_length=description_wrap_length,
-                                         force_wrap=force_wrap),
-            post_description=('\n' if post_description_blank else ''),
-            indentation=indentation)
-=======
-            open_quote=open_quote,
-            pre_summary=("\n" + indentation if pre_summary_newline else ""),
             summary=wrap_summary(
                 normalize_summary(summary),
                 wrap_length=summary_wrap_length,
@@ -361,43 +321,16 @@
             post_description=("\n" if post_description_blank else ""),
             indentation=indentation,
         )
->>>>>>> f03181ab
     else:
         if not make_summary_multi_line:
             return wrap_summary(
                 open_quote + normalize_summary(contents) + '"""',
                 wrap_length=summary_wrap_length,
                 initial_indent=indentation,
-<<<<<<< HEAD
-                subsequent_indent=indentation).strip()
-            return '{beginning}{summary}{ending}'.format(
-                beginning=beginning,
-                summary=summary_wrapped,
-                ending=ending
-            )
-        else:
-            beginning = '""" ' if pre_summary_space else '"""'
-            return wrap_summary(beginning + normalize_summary(contents) + '"""',
-                                wrap_length=summary_wrap_length,
-                                initial_indent=indentation,
-                                subsequent_indent=indentation).strip()
-
-
-def reindent(text, indentation):
-    """Return reindented text that matches indentation."""
-    if '\t' not in indentation:
-        text = text.expandtabs()
-
-    text = textwrap.dedent(text)
-
-    return '\n'.join(
-        [(indentation + line).rstrip()
-         for line in text.splitlines()]).rstrip() + '\n'
-=======
                 subsequent_indent=indentation,
             ).strip()
 
-        beginning = '"""\n' + indentation
+        beginning = '""" ' if pre_summary_space else '"""'
         ending = "\n" + indentation + '"""'
         summary_wrapped = wrap_summary(
             normalize_summary(contents),
@@ -408,8 +341,6 @@
         return "{beginning}{summary}{ending}".format(
             beginning=beginning, summary=summary_wrapped, ending=ending
         )
->>>>>>> f03181ab
-
 
 def is_probably_beginning_of_sentence(line):
     """Return True if this line begins a new sentence."""
@@ -843,53 +774,6 @@
     flargs = find_config_file(argv) if "--config" in argv else {}
     parser = argparse.ArgumentParser(description=__doc__, prog="docformatter")
     changes = parser.add_mutually_exclusive_group()
-<<<<<<< HEAD
-    changes.add_argument('-i', '--in-place', action='store_true',
-                         help='make changes to files instead of printing '
-                              'diffs')
-    changes.add_argument('-c', '--check', action='store_true',
-                         help='only check and report incorrectly formatted '
-                              'files')
-    parser.add_argument('-r', '--recursive', action='store_true',
-                        help='drill down directories recursively')
-    parser.add_argument('-e', '--exclude', nargs="*",
-                        help='exclude directories and files by names')
-    parser.add_argument('--wrap-summaries', default=79, type=int,
-                        metavar='length',
-                        help='wrap long summary lines at this length; '
-                             'set to 0 to disable wrapping '
-                             '(default: %(default)s)')
-    parser.add_argument('--wrap-descriptions', default=72, type=int,
-                        metavar='length',
-                        help='wrap descriptions at this length; '
-                             'set to 0 to disable wrapping '
-                             '(default: %(default)s)')
-    parser.add_argument('--blank', dest='post_description_blank',
-                        action='store_true',
-                        help='add blank line after description')
-    parser.add_argument('--pre-summary-newline',
-                        action='store_true',
-                        help='add a newline before the summary of a '
-                             'multi-line docstring')
-    parser.add_argument('--pre-summary-space',
-                        action='store_true',
-                        help='add a space before one-line or the summary of a multi-line docstring')
-    parser.add_argument('--make-summary-multi-line',
-                        action='store_true',
-                        help='add a newline before and after the summary of a '
-                             'one-line docstring')
-    parser.add_argument('--force-wrap', action='store_true',
-                        help='force descriptions to be wrapped even if it may '
-                             'result in a mess')
-    parser.add_argument('--range', metavar='line', dest='line_range',
-                        default=None, type=int, nargs=2,
-                        help='apply docformatter to docstrings between these '
-                             'lines; line numbers are indexed at 1')
-    parser.add_argument('--version', action='version',
-                        version='%(prog)s ' + __version__)
-    parser.add_argument('files', nargs='+',
-                        help="files to format or '-' for standard in")
-=======
     changes.add_argument(
         "-i",
         "--in-place",
@@ -946,6 +830,9 @@
         default=bool(flargs.get("pre-summary-newline", False)),
         help="add a newline before the summary of a multi-line docstring",
     )
+    parser.add_argument('--pre-summary-space',
+                        action='store_true',
+                        help='add a space before one-line or the summary of a multi-line docstring')
     parser.add_argument(
         "--make-summary-multi-line",
         action="store_true",
@@ -995,7 +882,6 @@
     parser.add_argument(
         "files", nargs="+", help="files to format or '-' for standard in"
     )
->>>>>>> f03181ab
 
     args = parser.parse_args(argv[1:])
 
